--- conflicted
+++ resolved
@@ -25,16 +25,14 @@
   allow_failures:
   - env: TOX_ENV=py27-lint-imports
 
-<<<<<<< HEAD
 addons:
   apt:
     packages:
       - libxml2-utils
-=======
+
 before_install:
   # Workaround for https://github.com/travis-ci/travis-ci/issues/7940
   - sudo rm -f /etc/boto.cfg
->>>>>>> f3c81816
 
 install:
   - pip install tox
