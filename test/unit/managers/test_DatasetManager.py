# -*- coding: utf-8 -*-
"""
"""
import os
import imp
import unittest

test_utils = imp.load_source( 'test_utils',
    os.path.join( os.path.dirname( __file__), '../unittest_utils/utility.py' ) )

from galaxy import eggs
eggs.require( 'SQLAlchemy >= 0.4' )
import sqlalchemy

from galaxy import model
from galaxy import exceptions

<<<<<<< HEAD
import mock
from test_ModelManager import BaseTestCase
from galaxy.managers.datasets import (
    DatasetManager, DatasetRBACPermissions, DatasetSerializer, DatasetDeserializer )
=======
from base import BaseTestCase

from galaxy.managers.datasets import DatasetManager
>>>>>>> 5ebe04cf
from galaxy.managers.datasets import DatasetAssociationManager
from galaxy.managers.histories import HistoryManager
from galaxy.managers.hdas import HDAManager


# =============================================================================
default_password = '123456'
user2_data = dict( email='user2@user2.user2', username='user2', password=default_password )
user3_data = dict( email='user3@user3.user3', username='user3', password=default_password )


# =============================================================================
class DatasetManagerTestCase( BaseTestCase ):

    def set_up_managers( self ):
        super( DatasetManagerTestCase, self ).set_up_managers()
        self.dataset_manager = DatasetManager( self.app )

    def test_create( self ):
        self.log( "should be able to create a new Dataset" )
        dataset1 = self.dataset_manager.create()
        self.assertIsInstance( dataset1, model.Dataset )
        self.assertEqual( dataset1, self.trans.sa_session.query( model.Dataset ).get( dataset1.id ) )

    def test_base( self ):
        dataset1 = self.dataset_manager.create()
        dataset2 = self.dataset_manager.create()

        self.log( "should be able to query" )
        datasets = self.trans.sa_session.query( model.Dataset ).all()
        self.assertEqual( self.dataset_manager.list(), datasets )
        self.assertEqual( self.dataset_manager.one( filters=( model.Dataset.id == dataset1.id ) ), dataset1 )
        self.assertEqual( self.dataset_manager.by_id( dataset1.id ), dataset1 )
        self.assertEqual( self.dataset_manager.by_ids( [ dataset2.id, dataset1.id ] ), [ dataset2, dataset1 ] )

        self.log( "should be able to limit and offset" )
        self.assertEqual( self.dataset_manager.list( limit=1 ), datasets[0:1] )
        self.assertEqual( self.dataset_manager.list( offset=1 ), datasets[1:] )
        self.assertEqual( self.dataset_manager.list( limit=1, offset=1 ), datasets[1:2] )

        self.assertEqual( self.dataset_manager.list( limit=0 ), [] )
        self.assertEqual( self.dataset_manager.list( offset=3 ), [] )

        self.log( "should be able to order" )
        self.assertEqual( self.dataset_manager.list( order_by=sqlalchemy.desc( model.Dataset.create_time ) ),
            [ dataset2, dataset1 ] )

    def test_delete( self ):
        item1 = self.dataset_manager.create()

        self.log( "should be able to delete and undelete a dataset" )
        self.assertFalse( item1.deleted )
        self.assertEqual( self.dataset_manager.delete( item1 ), item1 )
        self.assertTrue( item1.deleted )
        self.assertEqual( self.dataset_manager.undelete( item1 ), item1 )
        self.assertFalse( item1.deleted )

    def test_purge_allowed( self ):
        self.trans.app.config.allow_user_dataset_purge = True
        item1 = self.dataset_manager.create()

        self.log( "should purge a dataset if config does allow" )
        self.assertFalse( item1.purged )
        self.assertEqual( self.dataset_manager.purge( item1 ), item1 )
        self.assertTrue( item1.purged )

        self.log( "should delete a dataset when purging" )
        self.assertTrue( item1.deleted )

    def test_purge_not_allowed( self ):
        self.trans.app.config.allow_user_dataset_purge = False
        item1 = self.dataset_manager.create()

        self.log( "should raise an error when purging a dataset if config does not allow" )
        self.assertFalse( item1.purged )
        self.assertRaises( exceptions.ConfigDoesNotAllowException, self.dataset_manager.purge, item1 )
        self.assertFalse( item1.purged )

    def test_create_with_no_permissions( self ):
        self.log( "should be able to create a new Dataset without any permissions" )
        dataset = self.dataset_manager.create()

        permissions = self.dataset_manager.permissions.get( dataset )
        self.assertIsInstance( permissions, tuple )
        self.assertEqual( len( permissions ), 2 )
        manage_permissions, access_permissions = permissions
        self.assertEqual( manage_permissions, [] )
        self.assertEqual( access_permissions, [] )

        user3 = self.user_manager.create( **user3_data )
        self.log( "a dataset without permissions shouldn't be manageable to just anyone" )
        self.assertFalse( self.dataset_manager.permissions.manage.is_permitted( dataset, user3 ) )
        self.log( "a dataset without permissions should be accessible" )
        self.assertTrue( self.dataset_manager.permissions.access.is_permitted( dataset, user3 ) )

    def test_create_public_dataset( self ):
        self.log( "should be able to create a new Dataset and give it some permissions that actually, you know, might work if there's any justice in this universe" )
        owner = self.user_manager.create( **user2_data )
        owner_private_role = self.user_manager.private_role( owner )
        dataset = self.dataset_manager.create( manage_roles=[ owner_private_role ] )

        permissions = self.dataset_manager.permissions.get( dataset )
        self.assertIsInstance( permissions, tuple )
        self.assertEqual( len( permissions ), 2 )
        manage_permissions, access_permissions = permissions
        self.assertIsInstance( manage_permissions, list )
        self.assertIsInstance( manage_permissions[0], model.DatasetPermissions )
        self.assertEqual( access_permissions, [] )

        user3 = self.user_manager.create( **user3_data )
        self.log( "a public dataset should be manageable to it's owner" )
        self.assertTrue( self.dataset_manager.permissions.manage.is_permitted( dataset, owner ) )
        self.log( "a public dataset shouldn't be manageable to just anyone" )
        self.assertFalse( self.dataset_manager.permissions.manage.is_permitted( dataset, user3 ) )
        self.log( "a public dataset should be accessible" )
        self.assertTrue( self.dataset_manager.permissions.access.is_permitted( dataset, user3 ) )

    def test_create_private_dataset( self ):
        self.log( "should be able to create a new Dataset and give it some permissions that actually, you know, might work if there's any justice in this universe" )
        owner = self.user_manager.create( **user2_data )
        owner_private_role = self.user_manager.private_role( owner )
        dataset = self.dataset_manager.create(
            manage_roles=[ owner_private_role ], access_roles=[ owner_private_role ] )

        permissions = self.dataset_manager.permissions.get( dataset )
        self.assertIsInstance( permissions, tuple )
        self.assertEqual( len( permissions ), 2 )
        manage_permissions, access_permissions = permissions
        self.assertIsInstance( manage_permissions, list )
        self.assertIsInstance( manage_permissions[0], model.DatasetPermissions )
        self.assertIsInstance( access_permissions, list )
        self.assertIsInstance( access_permissions[0], model.DatasetPermissions )

        self.log( "a private dataset should be manageable by it's owner" )
        self.assertTrue( self.dataset_manager.permissions.manage.is_permitted( dataset, owner ) )
        self.log( "a private dataset should be accessible to it's owner" )
        self.assertTrue( self.dataset_manager.permissions.access.is_permitted( dataset, owner ) )

        user3 = self.user_manager.create( **user3_data )
        self.log( "a private dataset shouldn't be manageable to just anyone" )
        self.assertFalse( self.dataset_manager.permissions.manage.is_permitted( dataset, user3 ) )
        self.log( "a private dataset shouldn't be accessible to just anyone" )
        self.assertFalse( self.dataset_manager.permissions.access.is_permitted( dataset, user3 ) )


# =============================================================================
class DatasetRBACPermissionsTestCase( BaseTestCase ):

    def set_up_managers( self ):
        super( DatasetRBACPermissionsTestCase, self ).set_up_managers()
        self.dataset_manager = DatasetManager( self.app )

    # def test_manage( self ):
    #     self.log( "should be able to create a new Dataset" )
    #     dataset1 = self.dataset_manager.create()
    #     self.assertIsInstance( dataset1, model.Dataset )
    #     self.assertEqual( dataset1, self.app.model.context.query( model.Dataset ).get( dataset1.id ) )
    #


# =============================================================================
# web.url_for doesn't work well in the framework
testable_url_for = lambda *a, **k: '(fake url): %s, %s' % ( a, k )
DatasetSerializer.url_for = staticmethod( testable_url_for )

class DatasetSerializerTestCase( BaseTestCase ):

    def set_up_managers( self ):
        super( DatasetSerializerTestCase, self ).set_up_managers()
        self.dataset_manager = DatasetManager( self.app )
        self.dataset_serializer = DatasetSerializer( self.app )

    def test_views( self ):
        dataset = self.dataset_manager.create()

        self.log( 'should have a summary view' )
        summary_view = self.dataset_serializer.serialize_to_view( dataset, view='summary' )
        self.assertKeys( summary_view, self.dataset_serializer.views[ 'summary' ] )

        self.log( 'should have the summary view as default view' )
        default_view = self.dataset_serializer.serialize_to_view( dataset, default_view='summary' )
        self.assertKeys( summary_view, self.dataset_serializer.views[ 'summary' ] )

        self.log( 'should have a serializer for all serializable keys' )
        for key in self.dataset_serializer.serializable_keyset:
            instantiated_attribute = getattr( dataset, key, None )
            if not ( ( key in self.dataset_serializer.serializers )
                  or ( isinstance( instantiated_attribute, self.TYPES_NEEDING_NO_SERIALIZERS ) ) ):
                self.fail( 'no serializer for: %s (%s)' % ( key, instantiated_attribute ) )
        else:
            self.assertTrue( True, 'all serializable keys have a serializer' )

    def test_views_and_keys( self ):
        dataset = self.dataset_manager.create()

        self.log( 'should be able to use keys with views' )
        serialized = self.dataset_serializer.serialize_to_view( dataset,
            view='summary', keys=[ 'permissions' ] )
        self.assertKeys( serialized,
            self.dataset_serializer.views[ 'summary' ] + [ 'permissions' ] )

        self.log( 'should be able to use keys on their own' )
        serialized = self.dataset_serializer.serialize_to_view( dataset,
            keys=[ 'purgable', 'file_size' ] )
        self.assertKeys( serialized, [ 'purgable', 'file_size' ] )

    def test_serialize_permissions( self ):
        dataset = self.dataset_manager.create()
        self.log( 'serialized permissions should be well formed' )

    def test_serializers( self ):
        user2 = self.user_manager.create( **user2_data )
        dataset = self.dataset_manager.create()
        all_keys = list( self.dataset_serializer.serializable_keyset )
        serialized = self.dataset_serializer.serialize( dataset, all_keys )

        self.log( 'everything serialized should be of the proper type' )
        self.assertEncodedId( serialized[ 'id' ] )
        self.assertDate( serialized[ 'create_time' ] )
        self.assertDate( serialized[ 'update_time' ] )

        self.assertUUID( serialized[ 'uuid' ] )
        self.assertIsInstance( serialized[ 'state' ], basestring )
        self.assertIsInstance( serialized[ 'deleted' ], bool )
        self.assertIsInstance( serialized[ 'purged' ], bool )
        self.assertIsInstance( serialized[ 'purgable' ], bool )

        # # TODO: no great way to do these with mocked dataset
        # self.assertIsInstance( serialized[ 'file_size' ], int )
        # self.assertIsInstance( serialized[ 'total_size' ], int )

        self.log( 'serialized should jsonify well' )
        self.assertIsJsonifyable( serialized )


# =============================================================================
class DatasetDeserializerTestCase( BaseTestCase ):

    def set_up_managers( self ):
        super( DatasetDeserializerTestCase, self ).set_up_managers()
        self.dataset_manager = DatasetManager( self.app )
        self.dataset_deserializer = DatasetDeserializer( self.app )

    def test_deserialize_delete( self ):
        dataset = self.dataset_manager.create()

        self.log( 'should raise when deserializing deleted from non-bool' )
        self.assertFalse( dataset.deleted )
        self.assertRaises( exceptions.RequestParameterInvalidException,
            self.dataset_deserializer.deserialize, dataset, data={ 'deleted': None } )
        self.assertFalse( dataset.deleted )
        self.log( 'should be able to deserialize deleted from True' )
        self.dataset_deserializer.deserialize( dataset, data={ 'deleted': True } )
        self.assertTrue( dataset.deleted )
        self.log( 'should be able to reverse by deserializing deleted from False' )
        self.dataset_deserializer.deserialize( dataset, data={ 'deleted': False } )
        self.assertFalse( dataset.deleted )

    def test_deserialize_purge( self ):
        dataset = self.dataset_manager.create()

        self.log( 'should raise when deserializing purged from non-bool' )
        self.assertRaises( exceptions.RequestParameterInvalidException,
            self.dataset_deserializer.deserialize, dataset, data={ 'purged': None } )
        self.assertFalse( dataset.purged )
        self.log( 'should be able to deserialize purged from True' )
        self.dataset_deserializer.deserialize( dataset, data={ 'purged': True } )
        self.assertTrue( dataset.purged )
        # TODO: should this raise an error?
        self.log( 'should NOT be able to deserialize purged from False (will remain True)' )
        self.dataset_deserializer.deserialize( dataset, data={ 'purged': False } )
        self.assertTrue( dataset.purged )

    # def test_deserialize_permissions( self ):
    #     pass


# =============================================================================
# NOTE: that we test the DatasetAssociation* classes in either test_HDAManager or test_LDAManager
# (as part of those subclasses):
#   DatasetAssociationManager,
#   DatasetAssociationSerializer,
#   DatasetAssociationDeserializer,
#   DatasetAssociationFilterParser

# =============================================================================
if __name__ == '__main__':
    # or more generally, nosetests test_resourcemanagers.py -s -v
    unittest.main()<|MERGE_RESOLUTION|>--- conflicted
+++ resolved
@@ -15,16 +15,11 @@
 from galaxy import model
 from galaxy import exceptions
 
-<<<<<<< HEAD
-import mock
-from test_ModelManager import BaseTestCase
+from base import BaseTestCase
+
 from galaxy.managers.datasets import (
     DatasetManager, DatasetRBACPermissions, DatasetSerializer, DatasetDeserializer )
-=======
-from base import BaseTestCase
-
-from galaxy.managers.datasets import DatasetManager
->>>>>>> 5ebe04cf
+
 from galaxy.managers.datasets import DatasetAssociationManager
 from galaxy.managers.histories import HistoryManager
 from galaxy.managers.hdas import HDAManager
