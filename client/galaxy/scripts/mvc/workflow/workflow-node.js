--- conflicted
+++ resolved
@@ -215,40 +215,12 @@
                     }
                 });
                 if (cur_name_in_data_outputs === false) {
-<<<<<<< HEAD
-                    unused_outputs.push(cur_name)
-=======
                     unused_outputs.push(cur_name);
->>>>>>> 2f2acb98
                 }
             });
 
             // Remove the unused outputs
             _.each(unused_outputs, function(unused_output) {
-<<<<<<< HEAD
-                _.each(nodeView.outputViews[unused_output].terminalElement.terminal.connectors, function(x) {
-                    if (x) {
-                            x.destroy();  // Removes the noodle connectors
-                        }
-                });
-                nodeView.outputViews[unused_output].remove();  // removes the rendered output
-                delete nodeView.outputViews[unused_output];  // removes the reference to the output
-                delete node.output_terminals[unused_output];  // removes the output terminal
-            });
-            $.each( node.workflow_outputs, function(i, wf_output){
-                if (wf_output && !node.output_terminals[wf_output.output_name]) {
-                    node.workflow_outputs.splice(i, 1);  // removes output from list of workflow outputs
-                }
-            });
-            $.each( data.data_outputs, function( i, output ) {
-                if (!nodeView.outputViews[output.name]) {
-                    nodeView.addDataOutput(output);  // add data output if it does not yet exist
-                } else {
-                    // the output already exists, but the output formats may have changed.
-                    // Therefore we update the datatypes and destroy invalid connections.
-                    node.output_terminals[ output.name ].datatypes = output.extensions;
-                    node.output_terminals[ output.name ].destroyInvalidConnections();
-=======
                 _.each(
                     nodeView.outputViews[unused_output].terminalElement.terminal
                         .connectors,
@@ -281,7 +253,6 @@
                     node.output_terminals[
                         output.name
                     ].destroyInvalidConnections();
->>>>>>> 2f2acb98
                 }
             });
             this.tool_state = data.tool_state;
