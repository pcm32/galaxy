define(
    ["utils/utils", "mvc/form/form-view", "mvc/tool/tool-form-base"],
    function(Utils, Form, ToolFormBase) {
        /** Default form wrapper for non-tool modules in the workflow editor. */
        var Default = Backbone.View.extend({
            initialize: function(options) {
                var self = this;
                var node = options.node;
                this.form = new Form(
                    Utils.merge(options, {
                        onchange: function() {
                            Utils.request({
                                type: "POST",
                                url: Galaxy.root + "api/workflows/build_module",
                                data: {
                                    id: node.id,
                                    type: node.type,
                                    content_id: node.content_id,
                                    inputs: self.form.data.create()
                                },
                                success: function(data) {
                                    node.update_field_data(data);
                                }
                            });
                        }
                    })
                );
                _addLabelAnnotation(this.form);
                this.form.render();
            }
        });

<<<<<<< HEAD
    /** Default form wrapper for non-tool modules in the workflow editor. */
    var Default = Backbone.View.extend({
        initialize: function( options ) {
            var self  = this;
            var node  = options.node;
            this.form = new Form( Utils.merge( options, {
                 onchange: function() {
                    Utils.request({
                        type    : 'POST',
                        url     :  Galaxy.root + 'api/workflows/build_module',
                        data    : {
                            id          : node.id,
                            type        : node.type,
                            content_id  : node.content_id,
                            inputs      : self.form.data.create()
                        },
                        success : function( data ) {
                            node.update_field_data( data );
                        }
                    } );
                }
            } ) );
            _addLabelAnnotation( this.form );
            this.form.render();
        }
    });

    /** Tool form wrapper for the workflow editor. */
    var Tool = Backbone.View.extend({
        initialize: function( options ) {
            var self  = this;
            var node  = options.node;
            this.form = new ToolFormBase( Utils.merge( options, {
                text_enable     : 'Set in Advance',
                text_disable    : 'Set at Runtime',
                narrow          : true,
                initial_errors  : true,
                cls             : 'ui-portlet-narrow',
                initialmodel    : function( process, form ) {
                    self._customize( form );
                    process.resolve();
                },
                buildmodel      : function( process, form ) {
                    form.model.get( 'postchange' )( process, form );
                },
                postchange      : function( process, form ) {
                    var options = form.model.attributes;
                    var current_state = {
                        tool_id         : options.id,
                        tool_version    : options.version,
                        type            : 'tool',
                        inputs          : $.extend( true, {}, form.data.create() )
                    }
                    Galaxy.emit.debug( 'tool-form-workflow::postchange()', 'Sending current state.', current_state );
                    Utils.request({
                        type    : 'POST',
                        url     : Galaxy.root + 'api/workflows/build_module',
                        data    : current_state,
                        success : function( data ) {
                            form.model.set( data.config_form );
                            self._customize( form );
                            form.update( data.config_form );
                            form.errors( data.config_form );
                            // This hasn't modified the workflow, just returned
                            // module information for the tool to update the workflow
                            // state stored on the client with. User needs to save
                            // for this to take effect.
                            node.update_field_data( data );
                            Galaxy.emit.debug( 'tool-form-workflow::postchange()', 'Received new model.', data );
                            process.resolve();
                        },
                        error   : function( response ) {
                            Galaxy.emit.debug( 'tool-form-workflow::postchange()', 'Refresh request failed.', response );
                            process.reject();
                        }
                    });
                }
            }));
        },

        _customize: function( form ) {
            var options  = form.model.attributes;
            Utils.deepeach( options.inputs, function( input ) {
                if ( input.type ) {
                    if ( [ 'data', 'data_collection' ].indexOf( input.type ) != -1 ) {
                        input.type = 'hidden';
                        input.info = 'Data input \'' + input.name + '\' (' + Utils.textify( input.extensions ) + ')';
                        input.value = { '__class__': 'RuntimeValue' };
                    } else if ( !input.fixed ) {
                        input.collapsible_value = { '__class__': 'RuntimeValue' };
                        input.is_workflow = ( input.options && input.options.length == 0 ) ||
                                            ( [ 'integer', 'float' ].indexOf( input.type ) != -1 );
                    }
                }
            });
            Utils.deepeach( options.inputs, function( input ) {
                input.type == 'conditional' && ( input.test_param.collapsible_value = undefined );
            });
            _addSections( form );
            _addLabelAnnotation( form );
        }
    });

    /** Augments the module form definition by adding label and annotation fields */
    function _addLabelAnnotation ( form ) {
        var options  = form.model.attributes;
        var workflow = options.workflow;
        var node     = options.node;
        options.inputs.unshift({
            type    : 'text',
            name    : '__annotation',
            label   : 'Annotation',
            fixed   : true,
            value   : node.annotation,
            area    : true,
            help    : 'Add an annotation or notes to this step. Annotations are available when a workflow is viewed.'
        });
        options.inputs.unshift({
            type    : 'text',
            name    : '__label',
            label   : 'Label',
            value   : node.label,
            help    : 'Add a step label.',
            fixed   : true,
            onchange: function( new_label ) {
                var duplicate = false;
                for ( var i in workflow.nodes ) {
                    var n = workflow.nodes[ i ];
                    if ( n.label && n.label == new_label && n.id != node.id ) {
                        duplicate = true;
                        break;
                    }
                }
                var input_id = form.data.match( '__label' );
                var input_element = form.element_list[ input_id ];
                input_element.model.set( 'error_text', duplicate && 'Duplicate label. Please fix this before saving the workflow.' );
                form.trigger( 'change' );
            }
        });
    }

    /** Builds all sub sections */
    function _addSections( form ) {
        var options          = form.model.attributes;
        var inputs           = options.inputs;
        var datatypes        = options.datatypes;
        var node             = options.node;
        var workflow         = options.workflow;
        var post_job_actions = node.post_job_actions;
        var output_id        = node.output_terminals && Object.keys( node.output_terminals )[ 0 ];

        /** Visit input nodes and enrich by name/value pairs from server data */
        function visit( head, head_list ) {
            head_list = head_list || [];
            head_list.push( head );
            for ( var i in head.inputs ) {
                var input = head.inputs[ i ];
                var action = input.action;
                if ( action ) {
                    input.name = 'pja__' + output_id + '__' + input.action;
                    if ( input.pja_arg ) {
                        input.name += '__' + input.pja_arg;
                    }
                    if ( input.payload ) {
                        for ( var p_id in input.payload ) {
                            var p = input.payload[ p_id ];
                            input.payload[ input.name + '__' + p_id ] = p;
                            delete p;
                        }
                    }
                    var d = post_job_actions[ input.action + output_id ];
                    if ( d ) {
                        for ( var j in head_list ) {
                            head_list[ j ].expanded = true;
                        }
                        if ( input.pja_arg ) {
                            input.value = d.action_arguments && d.action_arguments[ input.pja_arg ] || input.value;
                        } else {
                            input.value = 'true';
                        }
                    }
                }
                input.inputs && visit( input, head_list.slice( 0 ) );
            }
        }

        /** Builds sub section with step actions/annotation */
        function _makeSection( output_id, datatypes ) {
            var extensions = [];
            var input_terminal_names = [];
            for (var key in datatypes  ) {
                extensions.push( { 0 : datatypes[ key ], 1 : datatypes[ key ] } );
            }
            for ( key in node.input_terminals ){
                input_terminal_names.push( node.input_terminals[ key ].name );
            }
            extensions.sort( function( a, b ) {
                return a.label > b.label ? 1 : a.label < b.label ? -1 : 0;
            });
            extensions.unshift({
                0 : 'Sequences',
                1 : 'Sequences'
            });
            extensions.unshift({
                0 : 'Roadmaps',
                1 : 'Roadmaps'
            });
            extensions.unshift({
                0 : 'Leave unchanged',
                1 : '__empty__'
            });
            var output;
            var input_config = {
                title   : 'Configure Output: \'' + output_id + '\'',
                type    : 'section',
                flat    : true,
                inputs  : [{
                    label       : 'Label',
                    type        : 'text',
                    value       : ( output = node.getWorkflowOutput( output_id ) ) && output.label || '',
                    help        : 'This will provide a short name to describe the output - this must be unique across workflows.',
                    onchange    : function( new_value ) {
                        workflow.attemptUpdateOutputLabel( node, output_id, new_value );
                    }
                },{
                    action      : 'RenameDatasetAction',
                    pja_arg     : 'newname',
                    label       : 'Rename dataset',
                    type        : 'text',
                    value       : '',
                    ignore      : '',
                    help        : 'This action will rename the output dataset. Click <a href="https://galaxyproject.org/learn/advanced-workflow/variables/">here</a> for more information. Valid inputs are: <strong>' + input_terminal_names.join(', ') + '</strong>.'
                },{
                    action      : 'ChangeDatatypeAction',
                    pja_arg     : 'newtype',
                    label       : 'Change datatype',
                    type        : 'select',
                    ignore      : '__empty__',
                    value       : '__empty__',
                    options     : extensions,
                    help        : 'This action will change the datatype of the output to the indicated value.'
                },{
                    action      : 'TagDatasetAction',
                    pja_arg     : 'tags',
                    label       : 'Add Tags',
                    type        : 'text',
                    value       : '',
                    ignore      : '',
                    help        : 'This action will set tags for the dataset.'
                },{
                    action      : 'RemoveTagDatasetAction',
                    pja_arg     : 'tags',
                    label       : 'Remove Tags',
                    type        : 'text',
                    value       : '',
                    ignore      : '',
                    help        : 'This action will remove tags for the dataset.'
                },{
                    title   : 'Assign columns',
                    type    : 'section',
                    flat    : true,
                    inputs  : [{
                        action      : 'ColumnSetAction',
                        pja_arg     : 'chromCol',
                        label       : 'Chrom column',
                        type        : 'integer',
                        value       : '',
                        ignore      : ''
                    },{
                        action      : 'ColumnSetAction',
                        pja_arg     : 'startCol',
                        label       : 'Start column',
                        type        : 'integer',
                        value       : '',
                        ignore      : ''
                    },{
                        action      : 'ColumnSetAction',
                        pja_arg     : 'endCol',
                        label       : 'End column',
                        type        : 'integer',
                        value       : '',
                        ignore      : ''
                    },{
                        action      : 'ColumnSetAction',
                        pja_arg     : 'strandCol',
                        label       : 'Strand column',
                        type        : 'integer',
                        value       : '',
                        ignore      : ''
                    },{
                        action      : 'ColumnSetAction',
                        pja_arg     : 'nameCol',
                        label       : 'Name column',
                        type        : 'integer',
                        value       : '',
                        ignore      : ''
                    }],
                    help    : 'This action will set column assignments in the output dataset. Blank fields are ignored.'
                }]
            };
            visit( input_config );
            return input_config;
        }

        if ( output_id ) {
            inputs.push({
                name        : 'pja__' + output_id + '__EmailAction',
                label       : 'Email notification',
                type        : 'boolean',
                value       : String( Boolean( post_job_actions[ 'EmailAction' + output_id ] ) ),
                ignore      : 'false',
                help        : 'An email notification will be sent when the job has completed.',
                payload     : {
                    'host'  : window.location.host
=======
        /** Tool form wrapper for the workflow editor. */
        var Tool = Backbone.View.extend({
            initialize: function(options) {
                var self = this;
                var node = options.node;
                this.form = new ToolFormBase(
                    Utils.merge(options, {
                        text_enable: "Set in Advance",
                        text_disable: "Set at Runtime",
                        narrow: true,
                        initial_errors: true,
                        cls: "ui-portlet-narrow",
                        initialmodel: function(process, form) {
                            self._customize(form);
                            process.resolve();
                        },
                        buildmodel: function(process, form) {
                            form.model.get("postchange")(process, form);
                        },
                        postchange: function(process, form) {
                            var options = form.model.attributes;
                            var current_state = {
                                tool_id: options.id,
                                tool_version: options.version,
                                type: "tool",
                                inputs: $.extend(true, {}, form.data.create())
                            };
                            Galaxy.emit.debug(
                                "tool-form-workflow::postchange()",
                                "Sending current state.",
                                current_state
                            );
                            Utils.request({
                                type: "POST",
                                url: Galaxy.root + "api/workflows/build_module",
                                data: current_state,
                                success: function(data) {
                                    form.model.set(data.config_form);
                                    self._customize(form);
                                    form.update(data.config_form);
                                    form.errors(data.config_form);
                                    // This hasn't modified the workflow, just returned
                                    // module information for the tool to update the workflow
                                    // state stored on the client with. User needs to save
                                    // for this to take effect.
                                    node.update_field_data(data);
                                    Galaxy.emit.debug(
                                        "tool-form-workflow::postchange()",
                                        "Received new model.",
                                        data
                                    );
                                    process.resolve();
                                },
                                error: function(response) {
                                    Galaxy.emit.debug(
                                        "tool-form-workflow::postchange()",
                                        "Refresh request failed.",
                                        response
                                    );
                                    process.reject();
                                }
                            });
                        }
                    })
                );
            },

            _customize: function(form) {
                var options = form.model.attributes;
                Utils.deepeach(options.inputs, function(input) {
                    if (input.type) {
                        if (
                            ["data", "data_collection"].indexOf(input.type) !=
                            -1
                        ) {
                            input.type = "hidden";
                            input.info =
                                "Data input '" +
                                input.name +
                                "' (" +
                                Utils.textify(input.extensions) +
                                ")";
                            input.value = { __class__: "RuntimeValue" };
                        } else if (!input.fixed) {
                            input.collapsible_value = {
                                __class__: "RuntimeValue"
                            };
                            input.is_workflow =
                                (input.options && input.options.length == 0) ||
                                ["integer", "float"].indexOf(input.type) != -1;
                        }
                    }
                });
                Utils.deepeach(options.inputs, function(input) {
                    input.type == "conditional" &&
                        (input.test_param.collapsible_value = undefined);
                });
                _addSections(form);
                _addLabelAnnotation(form);
            }
        });

        /** Augments the module form definition by adding label and annotation fields */
        function _addLabelAnnotation(form) {
            var options = form.model.attributes;
            var workflow = options.workflow;
            var node = options.node;
            options.inputs.unshift({
                type: "text",
                name: "__annotation",
                label: "Annotation",
                fixed: true,
                value: node.annotation,
                area: true,
                help:
                    "Add an annotation or notes to this step. Annotations are available when a workflow is viewed."
            });
            options.inputs.unshift({
                type: "text",
                name: "__label",
                label: "Label",
                value: node.label,
                help: "Add a step label.",
                fixed: true,
                onchange: function(new_label) {
                    var duplicate = false;
                    for (var i in workflow.nodes) {
                        var n = workflow.nodes[i];
                        if (
                            n.label &&
                            n.label == new_label &&
                            n.id != node.id
                        ) {
                            duplicate = true;
                            break;
                        }
                    }
                    var input_id = form.data.match("__label");
                    var input_element = form.element_list[input_id];
                    input_element.model.set(
                        "error_text",
                        duplicate &&
                            "Duplicate label. Please fix this before saving the workflow."
                    );
                    form.trigger("change");
                }
            });
        }

        /** Builds all sub sections */
        function _addSections(form) {
            var options = form.model.attributes;
            var inputs = options.inputs;
            var datatypes = options.datatypes;
            var node = options.node;
            var workflow = options.workflow;
            var post_job_actions = node.post_job_actions;
            var output_id =
                node.output_terminals && Object.keys(node.output_terminals)[0];

            /** Visit input nodes and enrich by name/value pairs from server data */
            function visit(head, head_list) {
                head_list = head_list || [];
                head_list.push(head);
                for (var i in head.inputs) {
                    var input = head.inputs[i];
                    var action = input.action;
                    if (action) {
                        input.name = "pja__" + output_id + "__" + input.action;
                        if (input.pja_arg) {
                            input.name += "__" + input.pja_arg;
                        }
                        if (input.payload) {
                            for (var p_id in input.payload) {
                                input.payload[input.name + "__" + p_id] =
                                    input.payload[p_id];
                                delete input.payload[p_id];
                            }
                        }
                        var d = post_job_actions[input.action + output_id];
                        if (d) {
                            for (var j in head_list) {
                                head_list[j].expanded = true;
                            }
                            if (input.pja_arg) {
                                input.value =
                                    (d.action_arguments &&
                                        d.action_arguments[input.pja_arg]) ||
                                    input.value;
                            } else {
                                input.value = "true";
                            }
                        }
                    }
                    input.inputs && visit(input, head_list.slice(0));
                }
            }

            /** Builds sub section with step actions/annotation */
            function _makeSection(output_id, datatypes) {
                var extensions = [];
                var input_terminal_names = [];
                for (var key in datatypes) {
                    extensions.push({ 0: datatypes[key], 1: datatypes[key] });
                }
                for (key in node.input_terminals) {
                    input_terminal_names.push(node.input_terminals[key].name);
                }
                extensions.sort(function(a, b) {
                    return a.label > b.label ? 1 : a.label < b.label ? -1 : 0;
                });
                extensions.unshift({
                    0: "Sequences",
                    1: "Sequences"
                });
                extensions.unshift({
                    0: "Roadmaps",
                    1: "Roadmaps"
                });
                extensions.unshift({
                    0: "Leave unchanged",
                    1: "__empty__"
                });
                var output;
                var input_config = {
                    title: "Configure Output: '" + output_id + "'",
                    type: "section",
                    flat: true,
                    inputs: [
                        {
                            label: "Label",
                            type: "text",
                            value:
                                ((output = node.getWorkflowOutput(output_id)) &&
                                    output.label) ||
                                "",
                            help:
                                "This will provide a short name to describe the output - this must be unique across workflows.",
                            onchange: function(new_value) {
                                workflow.attemptUpdateOutputLabel(
                                    node,
                                    output_id,
                                    new_value
                                );
                            }
                        },
                        {
                            action: "RenameDatasetAction",
                            pja_arg: "newname",
                            label: "Rename dataset",
                            type: "text",
                            value: "",
                            ignore: "",
                            help:
                                'This action will rename the output dataset. Click <a href="https://galaxyproject.org/learn/advanced-workflow/variables/">here</a> for more information. Valid inputs are: <strong>' +
                                input_terminal_names.join(", ") +
                                "</strong>."
                        },
                        {
                            action: "ChangeDatatypeAction",
                            pja_arg: "newtype",
                            label: "Change datatype",
                            type: "select",
                            ignore: "__empty__",
                            value: "__empty__",
                            options: extensions,
                            help:
                                "This action will change the datatype of the output to the indicated value."
                        },
                        {
                            action: "TagDatasetAction",
                            pja_arg: "tags",
                            label: "Add Tags",
                            type: "text",
                            value: "",
                            ignore: "",
                            help: "This action will set tags for the dataset."
                        },
                        {
                            action: "RemoveTagDatasetAction",
                            pja_arg: "tags",
                            label: "Remove Tags",
                            type: "text",
                            value: "",
                            ignore: "",
                            help:
                                "This action will remove tags for the dataset."
                        },
                        {
                            title: "Assign columns",
                            type: "section",
                            flat: true,
                            inputs: [
                                {
                                    action: "ColumnSetAction",
                                    pja_arg: "chromCol",
                                    label: "Chrom column",
                                    type: "integer",
                                    value: "",
                                    ignore: ""
                                },
                                {
                                    action: "ColumnSetAction",
                                    pja_arg: "startCol",
                                    label: "Start column",
                                    type: "integer",
                                    value: "",
                                    ignore: ""
                                },
                                {
                                    action: "ColumnSetAction",
                                    pja_arg: "endCol",
                                    label: "End column",
                                    type: "integer",
                                    value: "",
                                    ignore: ""
                                },
                                {
                                    action: "ColumnSetAction",
                                    pja_arg: "strandCol",
                                    label: "Strand column",
                                    type: "integer",
                                    value: "",
                                    ignore: ""
                                },
                                {
                                    action: "ColumnSetAction",
                                    pja_arg: "nameCol",
                                    label: "Name column",
                                    type: "integer",
                                    value: "",
                                    ignore: ""
                                }
                            ],
                            help:
                                "This action will set column assignments in the output dataset. Blank fields are ignored."
                        }
                    ]
                };
                visit(input_config);
                return input_config;
            }

            if (output_id) {
                inputs.push({
                    name: "pja__" + output_id + "__EmailAction",
                    label: "Email notification",
                    type: "boolean",
                    value: String(
                        Boolean(post_job_actions["EmailAction" + output_id])
                    ),
                    ignore: "false",
                    help:
                        "An email notification will be sent when the job has completed.",
                    payload: {
                        host: window.location.host
                    }
                });
                inputs.push({
                    name: "pja__" + output_id + "__DeleteIntermediatesAction",
                    label: "Output cleanup",
                    type: "boolean",
                    value: String(
                        Boolean(
                            post_job_actions[
                                "DeleteIntermediatesAction" + output_id
                            ]
                        )
                    ),
                    ignore: "false",
                    help:
                        "Upon completion of this step, delete non-starred outputs from completed workflow steps if they are no longer required as inputs."
                });
                for (var i in node.output_terminals) {
                    inputs.push(_makeSection(i, datatypes));
>>>>>>> 2f2acb98
                }
            });
            inputs.push({
                name        : 'pja__' + output_id + '__DeleteIntermediatesAction',
                label       : 'Output cleanup',
                type        : 'boolean',
                value       : String( Boolean( post_job_actions[ 'DeleteIntermediatesAction' + output_id ] ) ),
                ignore      : 'false',
                help        : 'Upon completion of this step, delete non-starred outputs from completed workflow steps if they are no longer required as inputs.'
            });
            for ( var i in node.output_terminals ) {
                inputs.push( _makeSection( i, datatypes ) );
            }
        }
<<<<<<< HEAD
    }
=======
>>>>>>> 2f2acb98

        return {
            Default: Default,
            Tool: Tool
        };
    }
);<|MERGE_RESOLUTION|>--- conflicted
+++ resolved
@@ -30,322 +30,6 @@
             }
         });
 
-<<<<<<< HEAD
-    /** Default form wrapper for non-tool modules in the workflow editor. */
-    var Default = Backbone.View.extend({
-        initialize: function( options ) {
-            var self  = this;
-            var node  = options.node;
-            this.form = new Form( Utils.merge( options, {
-                 onchange: function() {
-                    Utils.request({
-                        type    : 'POST',
-                        url     :  Galaxy.root + 'api/workflows/build_module',
-                        data    : {
-                            id          : node.id,
-                            type        : node.type,
-                            content_id  : node.content_id,
-                            inputs      : self.form.data.create()
-                        },
-                        success : function( data ) {
-                            node.update_field_data( data );
-                        }
-                    } );
-                }
-            } ) );
-            _addLabelAnnotation( this.form );
-            this.form.render();
-        }
-    });
-
-    /** Tool form wrapper for the workflow editor. */
-    var Tool = Backbone.View.extend({
-        initialize: function( options ) {
-            var self  = this;
-            var node  = options.node;
-            this.form = new ToolFormBase( Utils.merge( options, {
-                text_enable     : 'Set in Advance',
-                text_disable    : 'Set at Runtime',
-                narrow          : true,
-                initial_errors  : true,
-                cls             : 'ui-portlet-narrow',
-                initialmodel    : function( process, form ) {
-                    self._customize( form );
-                    process.resolve();
-                },
-                buildmodel      : function( process, form ) {
-                    form.model.get( 'postchange' )( process, form );
-                },
-                postchange      : function( process, form ) {
-                    var options = form.model.attributes;
-                    var current_state = {
-                        tool_id         : options.id,
-                        tool_version    : options.version,
-                        type            : 'tool',
-                        inputs          : $.extend( true, {}, form.data.create() )
-                    }
-                    Galaxy.emit.debug( 'tool-form-workflow::postchange()', 'Sending current state.', current_state );
-                    Utils.request({
-                        type    : 'POST',
-                        url     : Galaxy.root + 'api/workflows/build_module',
-                        data    : current_state,
-                        success : function( data ) {
-                            form.model.set( data.config_form );
-                            self._customize( form );
-                            form.update( data.config_form );
-                            form.errors( data.config_form );
-                            // This hasn't modified the workflow, just returned
-                            // module information for the tool to update the workflow
-                            // state stored on the client with. User needs to save
-                            // for this to take effect.
-                            node.update_field_data( data );
-                            Galaxy.emit.debug( 'tool-form-workflow::postchange()', 'Received new model.', data );
-                            process.resolve();
-                        },
-                        error   : function( response ) {
-                            Galaxy.emit.debug( 'tool-form-workflow::postchange()', 'Refresh request failed.', response );
-                            process.reject();
-                        }
-                    });
-                }
-            }));
-        },
-
-        _customize: function( form ) {
-            var options  = form.model.attributes;
-            Utils.deepeach( options.inputs, function( input ) {
-                if ( input.type ) {
-                    if ( [ 'data', 'data_collection' ].indexOf( input.type ) != -1 ) {
-                        input.type = 'hidden';
-                        input.info = 'Data input \'' + input.name + '\' (' + Utils.textify( input.extensions ) + ')';
-                        input.value = { '__class__': 'RuntimeValue' };
-                    } else if ( !input.fixed ) {
-                        input.collapsible_value = { '__class__': 'RuntimeValue' };
-                        input.is_workflow = ( input.options && input.options.length == 0 ) ||
-                                            ( [ 'integer', 'float' ].indexOf( input.type ) != -1 );
-                    }
-                }
-            });
-            Utils.deepeach( options.inputs, function( input ) {
-                input.type == 'conditional' && ( input.test_param.collapsible_value = undefined );
-            });
-            _addSections( form );
-            _addLabelAnnotation( form );
-        }
-    });
-
-    /** Augments the module form definition by adding label and annotation fields */
-    function _addLabelAnnotation ( form ) {
-        var options  = form.model.attributes;
-        var workflow = options.workflow;
-        var node     = options.node;
-        options.inputs.unshift({
-            type    : 'text',
-            name    : '__annotation',
-            label   : 'Annotation',
-            fixed   : true,
-            value   : node.annotation,
-            area    : true,
-            help    : 'Add an annotation or notes to this step. Annotations are available when a workflow is viewed.'
-        });
-        options.inputs.unshift({
-            type    : 'text',
-            name    : '__label',
-            label   : 'Label',
-            value   : node.label,
-            help    : 'Add a step label.',
-            fixed   : true,
-            onchange: function( new_label ) {
-                var duplicate = false;
-                for ( var i in workflow.nodes ) {
-                    var n = workflow.nodes[ i ];
-                    if ( n.label && n.label == new_label && n.id != node.id ) {
-                        duplicate = true;
-                        break;
-                    }
-                }
-                var input_id = form.data.match( '__label' );
-                var input_element = form.element_list[ input_id ];
-                input_element.model.set( 'error_text', duplicate && 'Duplicate label. Please fix this before saving the workflow.' );
-                form.trigger( 'change' );
-            }
-        });
-    }
-
-    /** Builds all sub sections */
-    function _addSections( form ) {
-        var options          = form.model.attributes;
-        var inputs           = options.inputs;
-        var datatypes        = options.datatypes;
-        var node             = options.node;
-        var workflow         = options.workflow;
-        var post_job_actions = node.post_job_actions;
-        var output_id        = node.output_terminals && Object.keys( node.output_terminals )[ 0 ];
-
-        /** Visit input nodes and enrich by name/value pairs from server data */
-        function visit( head, head_list ) {
-            head_list = head_list || [];
-            head_list.push( head );
-            for ( var i in head.inputs ) {
-                var input = head.inputs[ i ];
-                var action = input.action;
-                if ( action ) {
-                    input.name = 'pja__' + output_id + '__' + input.action;
-                    if ( input.pja_arg ) {
-                        input.name += '__' + input.pja_arg;
-                    }
-                    if ( input.payload ) {
-                        for ( var p_id in input.payload ) {
-                            var p = input.payload[ p_id ];
-                            input.payload[ input.name + '__' + p_id ] = p;
-                            delete p;
-                        }
-                    }
-                    var d = post_job_actions[ input.action + output_id ];
-                    if ( d ) {
-                        for ( var j in head_list ) {
-                            head_list[ j ].expanded = true;
-                        }
-                        if ( input.pja_arg ) {
-                            input.value = d.action_arguments && d.action_arguments[ input.pja_arg ] || input.value;
-                        } else {
-                            input.value = 'true';
-                        }
-                    }
-                }
-                input.inputs && visit( input, head_list.slice( 0 ) );
-            }
-        }
-
-        /** Builds sub section with step actions/annotation */
-        function _makeSection( output_id, datatypes ) {
-            var extensions = [];
-            var input_terminal_names = [];
-            for (var key in datatypes  ) {
-                extensions.push( { 0 : datatypes[ key ], 1 : datatypes[ key ] } );
-            }
-            for ( key in node.input_terminals ){
-                input_terminal_names.push( node.input_terminals[ key ].name );
-            }
-            extensions.sort( function( a, b ) {
-                return a.label > b.label ? 1 : a.label < b.label ? -1 : 0;
-            });
-            extensions.unshift({
-                0 : 'Sequences',
-                1 : 'Sequences'
-            });
-            extensions.unshift({
-                0 : 'Roadmaps',
-                1 : 'Roadmaps'
-            });
-            extensions.unshift({
-                0 : 'Leave unchanged',
-                1 : '__empty__'
-            });
-            var output;
-            var input_config = {
-                title   : 'Configure Output: \'' + output_id + '\'',
-                type    : 'section',
-                flat    : true,
-                inputs  : [{
-                    label       : 'Label',
-                    type        : 'text',
-                    value       : ( output = node.getWorkflowOutput( output_id ) ) && output.label || '',
-                    help        : 'This will provide a short name to describe the output - this must be unique across workflows.',
-                    onchange    : function( new_value ) {
-                        workflow.attemptUpdateOutputLabel( node, output_id, new_value );
-                    }
-                },{
-                    action      : 'RenameDatasetAction',
-                    pja_arg     : 'newname',
-                    label       : 'Rename dataset',
-                    type        : 'text',
-                    value       : '',
-                    ignore      : '',
-                    help        : 'This action will rename the output dataset. Click <a href="https://galaxyproject.org/learn/advanced-workflow/variables/">here</a> for more information. Valid inputs are: <strong>' + input_terminal_names.join(', ') + '</strong>.'
-                },{
-                    action      : 'ChangeDatatypeAction',
-                    pja_arg     : 'newtype',
-                    label       : 'Change datatype',
-                    type        : 'select',
-                    ignore      : '__empty__',
-                    value       : '__empty__',
-                    options     : extensions,
-                    help        : 'This action will change the datatype of the output to the indicated value.'
-                },{
-                    action      : 'TagDatasetAction',
-                    pja_arg     : 'tags',
-                    label       : 'Add Tags',
-                    type        : 'text',
-                    value       : '',
-                    ignore      : '',
-                    help        : 'This action will set tags for the dataset.'
-                },{
-                    action      : 'RemoveTagDatasetAction',
-                    pja_arg     : 'tags',
-                    label       : 'Remove Tags',
-                    type        : 'text',
-                    value       : '',
-                    ignore      : '',
-                    help        : 'This action will remove tags for the dataset.'
-                },{
-                    title   : 'Assign columns',
-                    type    : 'section',
-                    flat    : true,
-                    inputs  : [{
-                        action      : 'ColumnSetAction',
-                        pja_arg     : 'chromCol',
-                        label       : 'Chrom column',
-                        type        : 'integer',
-                        value       : '',
-                        ignore      : ''
-                    },{
-                        action      : 'ColumnSetAction',
-                        pja_arg     : 'startCol',
-                        label       : 'Start column',
-                        type        : 'integer',
-                        value       : '',
-                        ignore      : ''
-                    },{
-                        action      : 'ColumnSetAction',
-                        pja_arg     : 'endCol',
-                        label       : 'End column',
-                        type        : 'integer',
-                        value       : '',
-                        ignore      : ''
-                    },{
-                        action      : 'ColumnSetAction',
-                        pja_arg     : 'strandCol',
-                        label       : 'Strand column',
-                        type        : 'integer',
-                        value       : '',
-                        ignore      : ''
-                    },{
-                        action      : 'ColumnSetAction',
-                        pja_arg     : 'nameCol',
-                        label       : 'Name column',
-                        type        : 'integer',
-                        value       : '',
-                        ignore      : ''
-                    }],
-                    help    : 'This action will set column assignments in the output dataset. Blank fields are ignored.'
-                }]
-            };
-            visit( input_config );
-            return input_config;
-        }
-
-        if ( output_id ) {
-            inputs.push({
-                name        : 'pja__' + output_id + '__EmailAction',
-                label       : 'Email notification',
-                type        : 'boolean',
-                value       : String( Boolean( post_job_actions[ 'EmailAction' + output_id ] ) ),
-                ignore      : 'false',
-                help        : 'An email notification will be sent when the job has completed.',
-                payload     : {
-                    'host'  : window.location.host
-=======
         /** Tool form wrapper for the workflow editor. */
         var Tool = Backbone.View.extend({
             initialize: function(options) {
@@ -721,25 +405,9 @@
                 });
                 for (var i in node.output_terminals) {
                     inputs.push(_makeSection(i, datatypes));
->>>>>>> 2f2acb98
                 }
-            });
-            inputs.push({
-                name        : 'pja__' + output_id + '__DeleteIntermediatesAction',
-                label       : 'Output cleanup',
-                type        : 'boolean',
-                value       : String( Boolean( post_job_actions[ 'DeleteIntermediatesAction' + output_id ] ) ),
-                ignore      : 'false',
-                help        : 'Upon completion of this step, delete non-starred outputs from completed workflow steps if they are no longer required as inputs.'
-            });
-            for ( var i in node.output_terminals ) {
-                inputs.push( _makeSection( i, datatypes ) );
             }
         }
-<<<<<<< HEAD
-    }
-=======
->>>>>>> 2f2acb98
 
         return {
             Default: Default,
