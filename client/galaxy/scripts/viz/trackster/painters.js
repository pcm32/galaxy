--- conflicted
+++ resolved
@@ -583,64 +583,6 @@
         /**
      * Draw a feature. Returns an array with feature's start and end X coordinates.
      */
-<<<<<<< HEAD
-    draw_element: function(ctx, mode, feature, slot, tile_low, tile_high, w_scale, y_scale, width) {
-        var feature_uid = feature[0],
-            feature_start = feature[1],
-            feature_end = feature[2],
-            feature_name = feature[3],
-            feature_strand = feature[4],
-            // -0.5 to offset region between bases.
-            f_start = Math.floor( Math.max(0, (feature_start - tile_low - 0.5) * w_scale) ),
-            f_end   = Math.ceil( Math.min(width, Math.max(0, (feature_end - tile_low - 0.5) * w_scale)) ),
-            draw_start = f_start,
-            draw_end = f_end,
-            y_start = (mode === "Dense" ? 0 : (0 + slot)) * y_scale + this.get_top_padding(width),
-            thickness, y_start, thick_start = null, thick_end = null,
-            // TODO: is there any reason why block, label color cannot be set at the Painter level?
-            // For now, assume '.' === '+'
-            block_color = (!feature_strand || feature_strand === "+" || feature_strand === "." ? this.prefs.block_color : this.prefs.reverse_strand_color),
-            label_color = this.prefs.label_color;
-
-        // Set global alpha.
-        ctx.globalAlpha = this.alpha_scaler.gen_val(feature);
-
-        // In dense mode, put all data in top slot.
-        if (mode === "Dense") {
-            slot = 1;
-        }
-
-        if (mode === "no_detail") {
-            // No details for feature, so only one way to display.
-            ctx.fillStyle = block_color;
-            ctx.fillRect(f_start, y_start + 5, f_end - f_start, NO_DETAIL_FEATURE_HEIGHT);
-        }
-        else { // Mode is either Squish or Pack:
-            // Feature details.
-            var feature_ts = feature[5],
-                feature_te = feature[6],
-                feature_blocks = feature[7],
-                // Whether we are drawing full height or squished features
-                full_height = true;
-
-            if (feature_ts && feature_te) {
-                thick_start = Math.floor( Math.max(0, (feature_ts - tile_low) * w_scale) );
-                thick_end = Math.ceil( Math.min(width, Math.max(0, (feature_te - tile_low) * w_scale)) );
-            }
-
-            // Set vars that depend on mode.
-            var thin_height, thick_height;
-            if (mode === "Squish" ) {
-                thin_height = 1;
-                thick_height = SQUISH_FEATURE_HEIGHT;
-                full_height = false;
-            } else if ( mode === "Dense" ) {
-                thin_height = 5;
-                thick_height = DENSE_FEATURE_HEIGHT;
-            } else { // mode === "Pack"
-                thin_height = 5;
-                thick_height = PACK_FEATURE_HEIGHT;
-=======
         draw_element: function(
             ctx,
             mode,
@@ -692,7 +634,6 @@
             // In dense mode, put all data in top slot.
             if (mode === "Dense") {
                 slot = 1;
->>>>>>> 2f2acb98
             }
 
             if (mode === "no_detail") {
@@ -1935,26 +1876,6 @@
             }
             this.prefs.min_value = min_value;
         }
-<<<<<<< HEAD
-        return { h: h * 360, s: s, l: l, a: a };
-    },
-
-    toARGB: function () {
-        var argb = [Math.round(this.alpha * 255)].concat(this.rgb);
-        return '#' + argb.map(function (i) {
-            i = Math.round(i);
-            i = (i > 255 ? 255 : (i < 0 ? 0 : i)).toString(16);
-            return i.length === 1 ? '0' + i : i;
-        }).join('');
-    },
-
-    mix: function (color2, weight) {
-        var color1 = this;
-
-        var p = weight; // .value / 100.0;
-        var w = p * 2 - 1;
-        var a = color1.toHSL().a - color2.toHSL().a;
-=======
         if (this.prefs.max_value === undefined) {
             var max_value = -Infinity;
             for (i = 0, len = this.data.length; i < len; i++) {
@@ -2000,7 +1921,6 @@
         var scale = function(p) {
             return (p - view_start) * w_scale;
         };
->>>>>>> 2f2acb98
 
         ctx.save();
 
@@ -2197,29 +2117,12 @@
             if (this.prefs.show_sample_data && draw_summary) {
                 ctx.fillStyle = "#F3F3F3";
                 ctx.globalAlpha = 1;
-<<<<<<< HEAD
-                for (j = 0; j < alt.length; j++) {
-                    // Draw background for summary.
-                    draw_x_start = this.get_start_draw_pos(pos + alt[j].start, w_scale);
-                    ctx.fillRect(draw_x_start, 0, base_px, this.prefs.summary_height);
-                    draw_y_start = this.prefs.summary_height;
-                    // Draw allele fractions onto summary.
-                    for (j = 0; j < alt.length; j++) {
-                        ctx.fillStyle = ( alt[j].type === 'deletion' ? 'black' : this.base_color_fn(alt[j].value) );
-                        var allele_frac = allele_counts / sample_gts.length;
-                        var draw_height = Math.ceil(this.prefs.summary_height * allele_frac);
-                        ctx.fillRect(draw_x_start, draw_y_start - draw_height, base_px, draw_height);
-                        draw_y_start -= draw_height;
-                    }
-                }
-=======
                 ctx.fillRect(
                     0,
                     this.prefs.summary_height - this.divider_height,
                     width,
                     this.divider_height
                 );
->>>>>>> 2f2acb98
             }
 
             // Draw variants.
