<<<<<<< HEAD
import json
=======
>>>>>>> 8ee0f1c1
import os
import sys
import urllib
import urllib2

new_path = [ os.path.join( os.path.dirname( __file__ ), '..', '..', '..', '..', 'lib' ) ]
new_path.extend( sys.path[ 1: ] )
sys.path = new_path

import tool_shed.util.shed_util_common as suc

from galaxy import eggs
import pkg_resources

<<<<<<< HEAD
pkg_resources.require( "pycrypto" )
from Crypto.Cipher import Blowfish
from Crypto.Util.randpool import RandomPool
from Crypto.Util import number

def encode_id( config_id_secret, obj_id ):
    # Utility method to encode ID's
    id_cipher = Blowfish.new( config_id_secret )
    # Convert to string
    s = str( obj_id )
    # Pad to a multiple of 8 with leading "!"
    s = ( "!" * ( 8 - len(s) % 8 ) ) + s
    # Encrypt
    return id_cipher.encrypt( s ).encode( 'hex' )
=======
pkg_resources.require( "simplejson" )
import simplejson
>>>>>>> 8ee0f1c1

def delete( api_key, url, data, return_formatted=True ):
    """
    Sends an API DELETE request and acts as a generic formatter for the JSON response.  The
    'data' will become the JSON payload read by the Tool Shed.
    """
    try:
<<<<<<< HEAD
        url = make_url( api_key, url )
        req = urllib2.Request( url, headers = { 'Content-Type': 'application/json' }, data = json.dumps( data ))
=======
        url = make_url( url, api_key=api_key, args=None )
        req = urllib2.Request( url, headers = { 'Content-Type': 'application/json' }, data = simplejson.dumps( data ))
>>>>>>> 8ee0f1c1
        req.get_method = lambda: 'DELETE'
        r = json.loads( urllib2.urlopen( req ).read() )
    except urllib2.HTTPError, e:
        if return_formatted:
            print e
            print e.read( 1024 )
            sys.exit( 1 )
        else:
            return 'Error. '+ str( e.read( 1024 ) )
    if not return_formatted:
        return r
    print 'Response'
    print '--------'
    print r

def display( url, api_key=None, return_formatted=True ):
    """Sends an API GET request and acts as a generic formatter for the JSON response."""
    try:
        r = get( url, api_key=api_key )
    except urllib2.HTTPError, e:
        print e
        # Only return the first 1K of errors.
        print e.read( 1024 )
        sys.exit( 1 )
    if type( r ) == unicode:
        print 'error: %s' % r
        return None
    if not return_formatted:
        return r
    elif type( r ) == list:
        # Response is a collection as defined in the REST style.
        print 'Collection Members'
        print '------------------'
        for n, i in enumerate(r):
            # All collection members should have a name and url in the response.
            print '#%d: %s' % (n+1, i.pop( 'url' ) )
            if 'name' in i:
                print '  name: %s' % i.pop( 'name' )
            for k, v in i.items():
                print '  %s: %s' % ( k, v )
        print ''
        print '%d element(s) in collection' % len( r )
    elif type( r ) == dict:
        # Response is an element as defined in the REST style.
        print 'Member Information'
        print '------------------'
        for k, v in r.items():
            print '%s: %s' % ( k, v )
    elif type( r ) == str:
        print r
    else:
        print 'response is unknown type: %s' % type( r )

def get( url, api_key=None ):
    """Do the GET."""
    url = make_url( url, api_key=api_key, args=None )
    try:
        return json.loads( urllib2.urlopen( url ).read() )
    except ValueError, e:
        print "URL did not return JSON data"
        sys.exit( 1 )

def get_api_url( base, parts=[], params=None ):
    """Compose and return a URL for the Tool Shed API."""
    if 'api' in parts and parts.index( 'api' ) != 0:
        parts.pop( parts.index( 'api' ) )
        parts.insert( 0, 'api' )
    elif 'api' not in parts:
        parts.insert( 0, 'api' )
    url = suc.url_join( base, *parts )
    if params is not None:
        try:
            query_string = urllib.urlencode( params )
        except Exception, e:
            # The value of params must be a string.
            query_string = params
        url += '?%s' % query_string
    return url

def get_latest_downloadable_changeset_revision_via_api( url, name, owner ):
    """
    Return the latest downloadable changeset revision for the repository defined by the received
    name and owner.
    """
    error_message = ''
    parts = [ 'api', 'repositories', 'get_ordered_installable_revisions' ]
    params = dict( name=name, owner=owner )
    api_url = get_api_url( base=url, parts=parts, params=params )
    changeset_revisions, error_message = json_from_url( api_url )
    if changeset_revisions is None or error_message:
        return None, error_message
    if len( changeset_revisions ) >= 1:
        return changeset_revisions[ -1 ], error_message
    return suc.INITIAL_CHANGELOG_HASH, error_message

def get_repository_dict( url, repository_dict ):
    """
    Send a request to the Tool Shed to get additional information about the repository defined
    by the received repository_dict.  Add the information to the repository_dict and return it.
    """
    error_message = ''
    if not isinstance( repository_dict, dict ):
        error_message = 'Invalid repository_dict received: %s' % str( repository_dict )
        return None, error_message
    repository_id = repository_dict.get( 'repository_id', None )
    if repository_id is None:
        error_message = 'Invalid repository_dict does not contain a repository_id entry: %s' % str( repository_dict )
        return None, error_message
    parts = [ 'api', 'repositories', repository_id ]
    api_url = get_api_url( base=url, parts=parts )
    extended_dict, error_message = json_from_url( api_url )
    if extended_dict is None or error_message:
        return None, error_message
    name = extended_dict.get( 'name', None )
    owner = extended_dict.get( 'owner', None )
    if name is not None and owner is not None:
        name = str( name )
        owner = str( owner )
        latest_changeset_revision, error_message = get_latest_downloadable_changeset_revision_via_api( url, name, owner )
        if latest_changeset_revision is None or error_message:
            return None, error_message
        extended_dict[ 'latest_revision' ] = str( latest_changeset_revision )
        return extended_dict, error_message
    else:
        error_message = 'Invalid extended_dict does not contain name or woner entries: %s' % str( extended_dict )
        return None, error_message

def json_from_url( url ):
    """Send a request to the Tool Shed via the Tool Shed API and handle the response."""
    error_message = ''
    url_handle = urllib.urlopen( url )
    url_contents = url_handle.read()
    try:
        parsed_json = simplejson.loads( url_contents )
    except Exception, e:
        error_message = str( url_contents )
        print 'Error parsing JSON data in json_from_url(): ', str( e )
        return None, error_message
    return parsed_json, error_message

def make_url( url, api_key=None, args=None ):
    """Adds the API Key to the URL if it's not already there."""
    if args is None:
        args = []
    argsep = '&'
    if '?' not in url:
        argsep = '?'
    if api_key:
        if '?key=' not in url and '&key=' not in url:
            args.insert( 0, ( 'key', api_key ) )
    return url + argsep + '&'.join( [ '='.join( t ) for t in args ] )

def post( url, data, api_key=None ):
<<<<<<< HEAD
    # Do the actual POST.
    url = make_url( url, api_key=api_key )
    req = urllib2.Request( url, headers = { 'Content-Type': 'application/json' }, data = json.dumps( data ) )
    return json.loads( urllib2.urlopen( req ).read() )

def put( url, data, api_key=None ):
    # Do the actual PUT.
    url = make_url( url, api_key=api_key )
    req = urllib2.Request( url, headers = { 'Content-Type': 'application/json' }, data = json.dumps( data ))
=======
    """Do the POST."""
    url = make_url( url, api_key=api_key, args=None )
    req = urllib2.Request( url, headers = { 'Content-Type': 'application/json' }, data = simplejson.dumps( data ) )
    return simplejson.loads( urllib2.urlopen( req ).read() )

def put( url, data, api_key=None ):
    """Do the PUT."""
    url = make_url( url, api_key=api_key, args=None )
    req = urllib2.Request( url, headers = { 'Content-Type': 'application/json' }, data = simplejson.dumps( data ))
>>>>>>> 8ee0f1c1
    req.get_method = lambda: 'PUT'
    return json.loads( urllib2.urlopen( req ).read() )

def submit( url, data, api_key=None, return_formatted=True ):
    """
    Sends an API POST request and acts as a generic formatter for the JSON response.  The
    'data' will become the JSON payload read by the Tool Shed.
    """
    try:
        r = post( url, data, api_key=api_key )
    except urllib2.HTTPError, e:
        if return_formatted:
            print e
            print e.read( 1024 )
            sys.exit( 1 )
        else:
            return 'Error. '+ str( e.read( 1024 ) )
    if not return_formatted:
        return r
    print 'Response'
    print '--------'
    if type( r ) == list:
        # Currently the only implemented responses are lists of dicts, because submission creates
        # some number of collection elements.
        for i in r:
            if type( i ) == dict:
                if 'url' in i:
                    print i.pop( 'url' )
                else:
                    print '----'
                if 'name' in i:
                    print '  name: %s' % i.pop( 'name' )
                for k, v in i.items():
                    print '  %s: %s' % ( k, v )
            else:
                print i
    else:
        print r

def update( api_key, url, data, return_formatted=True ):
    """
    Sends an API PUT request and acts as a generic formatter for the JSON response.  The
    'data' will become the JSON payload read by the Tool Shed.
    """
    try:
        r = put( url, data, api_key=api_key )
    except urllib2.HTTPError, e:
        if return_formatted:
            print e
            print e.read( 1024 )
            sys.exit( 1 )
        else:
            return 'Error. ' + str( e.read( 1024 ) )
    if not return_formatted:
        return r
    print 'Response'
    print '--------'
    print r<|MERGE_RESOLUTION|>--- conflicted
+++ resolved
@@ -1,7 +1,4 @@
-<<<<<<< HEAD
 import json
-=======
->>>>>>> 8ee0f1c1
 import os
 import sys
 import urllib
@@ -16,39 +13,14 @@
 from galaxy import eggs
 import pkg_resources
 
-<<<<<<< HEAD
-pkg_resources.require( "pycrypto" )
-from Crypto.Cipher import Blowfish
-from Crypto.Util.randpool import RandomPool
-from Crypto.Util import number
-
-def encode_id( config_id_secret, obj_id ):
-    # Utility method to encode ID's
-    id_cipher = Blowfish.new( config_id_secret )
-    # Convert to string
-    s = str( obj_id )
-    # Pad to a multiple of 8 with leading "!"
-    s = ( "!" * ( 8 - len(s) % 8 ) ) + s
-    # Encrypt
-    return id_cipher.encrypt( s ).encode( 'hex' )
-=======
-pkg_resources.require( "simplejson" )
-import simplejson
->>>>>>> 8ee0f1c1
-
 def delete( api_key, url, data, return_formatted=True ):
     """
     Sends an API DELETE request and acts as a generic formatter for the JSON response.  The
     'data' will become the JSON payload read by the Tool Shed.
     """
     try:
-<<<<<<< HEAD
-        url = make_url( api_key, url )
+        url = make_url( url, api_key=api_key, args=None )
         req = urllib2.Request( url, headers = { 'Content-Type': 'application/json' }, data = json.dumps( data ))
-=======
-        url = make_url( url, api_key=api_key, args=None )
-        req = urllib2.Request( url, headers = { 'Content-Type': 'application/json' }, data = simplejson.dumps( data ))
->>>>>>> 8ee0f1c1
         req.get_method = lambda: 'DELETE'
         r = json.loads( urllib2.urlopen( req ).read() )
     except urllib2.HTTPError, e:
@@ -202,27 +174,15 @@
     return url + argsep + '&'.join( [ '='.join( t ) for t in args ] )
 
 def post( url, data, api_key=None ):
-<<<<<<< HEAD
-    # Do the actual POST.
-    url = make_url( url, api_key=api_key )
+    """Do the POST."""
+    url = make_url( url, api_key=api_key, args=None )
     req = urllib2.Request( url, headers = { 'Content-Type': 'application/json' }, data = json.dumps( data ) )
     return json.loads( urllib2.urlopen( req ).read() )
-
-def put( url, data, api_key=None ):
-    # Do the actual PUT.
-    url = make_url( url, api_key=api_key )
-    req = urllib2.Request( url, headers = { 'Content-Type': 'application/json' }, data = json.dumps( data ))
-=======
-    """Do the POST."""
-    url = make_url( url, api_key=api_key, args=None )
-    req = urllib2.Request( url, headers = { 'Content-Type': 'application/json' }, data = simplejson.dumps( data ) )
-    return simplejson.loads( urllib2.urlopen( req ).read() )
 
 def put( url, data, api_key=None ):
     """Do the PUT."""
     url = make_url( url, api_key=api_key, args=None )
-    req = urllib2.Request( url, headers = { 'Content-Type': 'application/json' }, data = simplejson.dumps( data ))
->>>>>>> 8ee0f1c1
+    req = urllib2.Request( url, headers = { 'Content-Type': 'application/json' }, data = json.dumps( data ))
     req.get_method = lambda: 'PUT'
     return json.loads( urllib2.urlopen( req ).read() )
 
