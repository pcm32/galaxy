"""
Class encapsulating the management of repository dependencies installed or being installed
into Galaxy from the Tool Shed.
"""
import json
import logging
import os

from six.moves.urllib.parse import urlencode, urlparse
from six.moves.urllib.request import Request, urlopen

from galaxy.util import asbool, build_url, url_get
from tool_shed.galaxy_install.tools import tool_panel_manager
from tool_shed.util import common_util
from tool_shed.util import container_util
from tool_shed.util import encoding_util
from tool_shed.util import repository_util
from tool_shed.util import shed_util_common as suc

log = logging.getLogger(__name__)


class RepositoryDependencyInstallManager(object):

    def __init__(self, app):
        self.app = app

    def build_repository_dependency_relationships(self, repo_info_dicts, tool_shed_repositories):
        """
        Build relationships between installed tool shed repositories and other installed
        tool shed repositories upon which they depend.  These relationships are defined in
        the repository_dependencies entry for each dictionary in the received list of repo_info_dicts.
        Each of these dictionaries is associated with a repository in the received tool_shed_repositories
        list.
        """
        install_model = self.app.install_model
        log.debug("Building repository dependency relationships...")
        for repo_info_dict in repo_info_dicts:
            for name, repo_info_tuple in repo_info_dict.items():
                description, \
                    repository_clone_url, \
                    changeset_revision, \
                    ctx_rev, \
                    repository_owner, \
                    repository_dependencies, \
                    tool_dependencies = \
                    repository_util.get_repo_info_tuple_contents(repo_info_tuple)
                if repository_dependencies:
                    for key, val in repository_dependencies.items():
                        if key in ['root_key', 'description']:
                            continue
                        d_repository = None
                        repository_components_tuple = container_util.get_components_from_key(key)
                        components_list = repository_util.extract_components_from_tuple(repository_components_tuple)
                        d_toolshed, d_name, d_owner, d_changeset_revision = components_list[0:4]
                        for tsr in tool_shed_repositories:
                            # Get the the tool_shed_repository defined by name, owner and changeset_revision.  This is
                            # the repository that will be dependent upon each of the tool shed repositories contained in
                            # val.  We'll need to check tool_shed_repository.tool_shed as well if/when repository dependencies
                            # across tool sheds is supported.
                            if tsr.name == d_name and tsr.owner == d_owner and tsr.changeset_revision == d_changeset_revision:
                                d_repository = tsr
                                break
                        if d_repository is None:
                            # The dependent repository is not in the received list so look in the database.
                            d_repository = self.get_or_create_tool_shed_repository(d_toolshed,
                                                                                   d_name,
                                                                                   d_owner,
                                                                                   d_changeset_revision)
                        # Process each repository_dependency defined for the current dependent repository.
                        for repository_dependency_components_list in val:
                            required_repository = None
                            rd_toolshed, \
                                rd_name, \
                                rd_owner, \
                                rd_changeset_revision, \
                                rd_prior_installation_required, \
                                rd_only_if_compiling_contained_td = \
                                common_util.parse_repository_dependency_tuple(repository_dependency_components_list)
                            # Get the the tool_shed_repository defined by rd_name, rd_owner and rd_changeset_revision.  This
                            # is the repository that will be required by the current d_repository.
                            # TODO: Check tool_shed_repository.tool_shed as well when repository dependencies across tool sheds is supported.
                            for tsr in tool_shed_repositories:
                                if tsr.name == rd_name and tsr.owner == rd_owner and tsr.changeset_revision == rd_changeset_revision:
                                    required_repository = tsr
                                    break
                            if required_repository is None:
                                # The required repository is not in the received list so look in the database.
                                required_repository = self.get_or_create_tool_shed_repository(rd_toolshed,
                                                                                              rd_name,
                                                                                              rd_owner,
                                                                                              rd_changeset_revision)
                            # Ensure there is a repository_dependency relationship between d_repository and required_repository.
                            rrda = None
                            for rd in d_repository.repository_dependencies:
                                if rd.id == required_repository.id:
                                    rrda = rd
                                    break
                            if not rrda:
                                # Make sure required_repository is in the repository_dependency table.
                                repository_dependency = self.get_repository_dependency_by_repository_id(install_model,
                                                                                                        required_repository.id)
                                if not repository_dependency:
                                    log.debug('Creating new repository_dependency record for installed revision %s of repository: %s owned by %s.' %
                                              (str(required_repository.installed_changeset_revision),
                                               str(required_repository.name),
                                               str(required_repository.owner)))
                                    repository_dependency = install_model.RepositoryDependency(tool_shed_repository_id=required_repository.id)
                                    install_model.context.add(repository_dependency)
                                    install_model.context.flush()
                                # Build the relationship between the d_repository and the required_repository.
                                rrda = install_model.RepositoryRepositoryDependencyAssociation(tool_shed_repository_id=d_repository.id,
                                                                                               repository_dependency_id=repository_dependency.id)
                                install_model.context.add(rrda)
                                install_model.context.flush()

    def create_repository_dependency_objects(self, tool_path, tool_shed_url, repo_info_dicts, install_repository_dependencies=False,
                                             no_changes_checked=False, tool_panel_section_id=None, new_tool_panel_section_label=None):
        """
        Discover all repository dependencies and make sure all tool_shed_repository and
        associated repository_dependency records exist as well as the dependency relationships
        between installed repositories.  This method is called when uninstalled repositories
        are being reinstalled.  If the user elected to install repository dependencies, all
        items in the all_repo_info_dicts list will be processed.  However, if repository
        dependencies are not to be installed, only those items contained in the received
        repo_info_dicts list will be processed.
        """
        install_model = self.app.install_model
        log.debug("Creating repository dependency objects...")
        # The following list will be maintained within this method to contain all created
        # or updated tool shed repositories, including repository dependencies that may not
        # be installed.
        all_created_or_updated_tool_shed_repositories = []
        # There will be a one-to-one mapping between items in 3 lists:
        # created_or_updated_tool_shed_repositories, tool_panel_section_keys
        # and filtered_repo_info_dicts.  The 3 lists will filter out repository
        # dependencies that are not to be installed.
        created_or_updated_tool_shed_repositories = []
        tool_panel_section_keys = []
        # Repositories will be filtered (e.g., if already installed, if elected
        # to not be installed, etc), so filter the associated repo_info_dicts accordingly.
        filtered_repo_info_dicts = []
        # Discover all repository dependencies and retrieve information for installing
        # them.  Even if the user elected to not install repository dependencies we have
        # to make sure all repository dependency objects exist so that the appropriate
        # repository dependency relationships can be built.
        all_required_repo_info_dict = self.get_required_repo_info_dicts(tool_shed_url, repo_info_dicts)
        all_repo_info_dicts = all_required_repo_info_dict.get('all_repo_info_dicts', [])
        if not all_repo_info_dicts:
            # No repository dependencies were discovered so process the received repositories.
            all_repo_info_dicts = [rid for rid in repo_info_dicts]
        for repo_info_dict in all_repo_info_dicts:
            # If the user elected to install repository dependencies, all items in the
            # all_repo_info_dicts list will be processed.  However, if repository dependencies
            # are not to be installed, only those items contained in the received repo_info_dicts
            # list will be processed but the all_repo_info_dicts list will be used to create all
            # defined repository dependency relationships.
            if self.is_in_repo_info_dicts(repo_info_dict, repo_info_dicts) or install_repository_dependencies:
                for name, repo_info_tuple in repo_info_dict.items():
                    can_update_db_record = False
                    description, \
                        repository_clone_url, \
                        changeset_revision, \
                        ctx_rev, \
                        repository_owner, \
                        repository_dependencies, \
                        tool_dependencies = \
                        repository_util.get_repo_info_tuple_contents(repo_info_tuple)
                    # See if the repository has an existing record in the database.
                    repository_db_record, installed_changeset_revision = \
                        repository_util.repository_was_previously_installed(self.app, tool_shed_url, name, repo_info_tuple, from_tip=False)
                    if repository_db_record:
                        if repository_db_record.status in [install_model.ToolShedRepository.installation_status.INSTALLED,
                                                           install_model.ToolShedRepository.installation_status.CLONING,
                                                           install_model.ToolShedRepository.installation_status.SETTING_TOOL_VERSIONS,
                                                           install_model.ToolShedRepository.installation_status.INSTALLING_REPOSITORY_DEPENDENCIES,
                                                           install_model.ToolShedRepository.installation_status.INSTALLING_TOOL_DEPENDENCIES,
                                                           install_model.ToolShedRepository.installation_status.LOADING_PROPRIETARY_DATATYPES]:
                            debug_msg = "Skipping installation of revision %s of repository '%s' because it was installed " % \
                                (str(changeset_revision), str(repository_db_record.name))
                            debug_msg += "with the (possibly updated) revision %s and its current installation status is '%s'." % \
                                (str(installed_changeset_revision), str(repository_db_record.status))
                            log.debug(debug_msg)
                            can_update_db_record = False
                        else:
                            if repository_db_record.status in [install_model.ToolShedRepository.installation_status.ERROR,
                                                               install_model.ToolShedRepository.installation_status.NEW,
                                                               install_model.ToolShedRepository.installation_status.UNINSTALLED]:
                                # The current tool shed repository is not currently installed, so we can update its
                                # record in the database.
                                name = repository_db_record.name
                                installed_changeset_revision = repository_db_record.installed_changeset_revision
                                can_update_db_record = True
                            elif repository_db_record.status in [install_model.ToolShedRepository.installation_status.DEACTIVATED]:
                                # The current tool shed repository is deactivated, so updating its database record
                                # is not necessary - just activate it.
                                log.debug("Reactivating deactivated tool_shed_repository '%s'." % str(repository_db_record.name))
                                self.app.installed_repository_manager.activate_repository(repository_db_record)
                                # No additional updates to the database record are necessary.
                                can_update_db_record = False
                            elif repository_db_record.status not in [install_model.ToolShedRepository.installation_status.NEW]:
                                # Set changeset_revision here so repository_util.create_or_update_tool_shed_repository will find
                                # the previously installed and uninstalled repository instead of creating a new record.
                                changeset_revision = repository_db_record.installed_changeset_revision
                                self.reset_previously_installed_repository(repository_db_record)
                                can_update_db_record = True
                    else:
                        # No record exists in the database for the repository currently being processed.
                        installed_changeset_revision = changeset_revision
                        can_update_db_record = True
                    if can_update_db_record:
                        # The database record for the tool shed repository currently being processed can be updated.
                        # Get the repository metadata to see where it was previously located in the tool panel.
                        tpm = tool_panel_manager.ToolPanelManager(self.app)
                        if repository_db_record and repository_db_record.metadata:
                            _, tool_panel_section_key = \
                                tpm.handle_tool_panel_selection(toolbox=self.app.toolbox,
                                                                metadata=repository_db_record.metadata,
                                                                no_changes_checked=no_changes_checked,
                                                                tool_panel_section_id=tool_panel_section_id,
                                                                new_tool_panel_section_label=new_tool_panel_section_label)
                        else:
                            # We're installing a new tool shed repository that does not yet have a database record.
                            tool_panel_section_key, _ = \
                                tpm.handle_tool_panel_section(self.app.toolbox,
                                                              tool_panel_section_id=tool_panel_section_id,
                                                              new_tool_panel_section_label=new_tool_panel_section_label)
                        tool_shed_repository = \
                            repository_util.create_or_update_tool_shed_repository(app=self.app,
                                                                                  name=name,
                                                                                  description=description,
                                                                                  installed_changeset_revision=installed_changeset_revision,
                                                                                  ctx_rev=ctx_rev,
                                                                                  repository_clone_url=repository_clone_url,
                                                                                  metadata_dict={},
                                                                                  status=install_model.ToolShedRepository.installation_status.NEW,
                                                                                  current_changeset_revision=changeset_revision,
                                                                                  owner=repository_owner,
                                                                                  dist_to_shed=False)
                        if tool_shed_repository not in all_created_or_updated_tool_shed_repositories:
                            all_created_or_updated_tool_shed_repositories.append(tool_shed_repository)
                        # Only append the tool shed repository to the list of created_or_updated_tool_shed_repositories if
                        # it is supposed to be installed.
                        if install_repository_dependencies or self.is_in_repo_info_dicts(repo_info_dict, repo_info_dicts):
                            if tool_shed_repository not in created_or_updated_tool_shed_repositories:
                                # Keep the one-to-one mapping between items in 3 lists.
                                created_or_updated_tool_shed_repositories.append(tool_shed_repository)
                                tool_panel_section_keys.append(tool_panel_section_key)
                                filtered_repo_info_dicts.append(repo_info_dict)
        # Build repository dependency relationships even if the user chose to not install repository dependencies.
        self.build_repository_dependency_relationships(all_repo_info_dicts, all_created_or_updated_tool_shed_repositories)
        return created_or_updated_tool_shed_repositories, tool_panel_section_keys, all_repo_info_dicts, filtered_repo_info_dicts

    def get_or_create_tool_shed_repository(self, tool_shed, name, owner, changeset_revision):
        """
        Return a tool shed repository database record defined by the combination of
        tool shed, repository name, repository owner and changeset_revision or
        installed_changeset_revision.  A new tool shed repository record will be
        created if one is not located.
        """
        install_model = self.app.install_model
        # We store the port in the database.
        tool_shed = common_util.remove_protocol_from_tool_shed_url(tool_shed)
        # This method is used only in Galaxy, not the tool shed.
        repository = repository_util.get_repository_for_dependency_relationship(self.app, tool_shed, name, owner, changeset_revision)
        if not repository:
            tool_shed_url = common_util.get_tool_shed_url_from_tool_shed_registry(self.app, tool_shed)
            repository_clone_url = os.path.join(tool_shed_url, 'repos', owner, name)
            ctx_rev = suc.get_ctx_rev(self.app, tool_shed_url, name, owner, changeset_revision)
            repository = repository_util.create_or_update_tool_shed_repository(app=self.app,
                                                                               name=name,
                                                                               description=None,
                                                                               installed_changeset_revision=changeset_revision,
                                                                               ctx_rev=ctx_rev,
                                                                               repository_clone_url=repository_clone_url,
                                                                               metadata_dict={},
                                                                               status=install_model.ToolShedRepository.installation_status.NEW,
                                                                               current_changeset_revision=None,
                                                                               owner=owner,
                                                                               dist_to_shed=False)
        return repository

    def get_repository_dependencies_for_installed_tool_shed_repository(self, app, repository):
        """
        Send a request to the appropriate tool shed to retrieve the dictionary of repository dependencies defined
        for the received repository which is installed into Galaxy.  This method is called only from Galaxy.
        """
        tool_shed_url = common_util.get_tool_shed_url_from_tool_shed_registry(app, str(repository.tool_shed))
        params = dict(name=str(repository.name),
                      owner=str(repository.owner),
                      changeset_revision=str(repository.changeset_revision))
        pathspec = ['repository', 'get_repository_dependencies']
        try:
            raw_text = url_get(tool_shed_url, password_mgr=app.tool_shed_registry.url_auth(tool_shed_url), pathspec=pathspec, params=params)
        except Exception as e:
            log.error("The URL\n%s\nraised the exception:\n%s\n", build_url(tool_shed_url, pathspec=pathspec, params=params), str(e))
            return ''
        if len(raw_text) > 2:
            encoded_text = json.loads(raw_text)
            text = encoding_util.tool_shed_decode(encoded_text)
        else:
            text = ''
        return text

    def get_repository_dependency_by_repository_id(self, install_model, decoded_repository_id):
        return install_model.context.query(install_model.RepositoryDependency) \
                                    .filter(install_model.RepositoryDependency.table.c.tool_shed_repository_id == decoded_repository_id) \
                                    .first()

    def get_required_repo_info_dicts(self, tool_shed_url, repo_info_dicts):
        """
        Inspect the list of repo_info_dicts for repository dependencies and append a repo_info_dict for each of
        them to the list.  All repository_dependency entries in each of the received repo_info_dicts includes
        all required repositories, so only one pass through this method is required to retrieve all repository
        dependencies.
        """
        all_required_repo_info_dict = {}
        all_repo_info_dicts = []
        if repo_info_dicts:
            # We'll send tuples of ( tool_shed, repository_name, repository_owner, changeset_revision ) to the tool
            # shed to discover repository ids.
            required_repository_tups = []
            for repo_info_dict in repo_info_dicts:
                if repo_info_dict not in all_repo_info_dicts:
                    all_repo_info_dicts.append(repo_info_dict)
                for repository_name, repo_info_tup in repo_info_dict.items():
                    description, \
                        repository_clone_url, \
                        changeset_revision, \
                        ctx_rev, \
                        repository_owner, \
                        repository_dependencies, \
                        tool_dependencies = \
                        repository_util.get_repo_info_tuple_contents(repo_info_tup)
                    if repository_dependencies:
                        for key, val in repository_dependencies.items():
                            if key in ['root_key', 'description']:
                                continue
                            repository_components_tuple = container_util.get_components_from_key(key)
                            components_list = repository_util.extract_components_from_tuple(repository_components_tuple)
                            # Skip listing a repository dependency if it is required only to compile a tool dependency
                            # defined for the dependent repository since in this case, the repository dependency is really
                            # a dependency of the dependent repository's contained tool dependency, and only if that
                            # tool dependency requires compilation.
                            # For backward compatibility to the 12/20/12 Galaxy release.
                            only_if_compiling_contained_td = 'False'
                            if len(components_list) == 4:
                                only_if_compiling_contained_td = 'False'
                            elif len(components_list) == 5:
                                only_if_compiling_contained_td = 'False'
                            if not asbool(only_if_compiling_contained_td):
                                if components_list not in required_repository_tups:
                                    required_repository_tups.append(components_list)
                            for components_list in val:
                                try:
                                    only_if_compiling_contained_td = components_list[5]
                                except:
                                    only_if_compiling_contained_td = 'False'
                                # Skip listing a repository dependency if it is required only to compile a tool dependency
                                # defined for the dependent repository (see above comment).
                                if not asbool(only_if_compiling_contained_td):
                                    if components_list not in required_repository_tups:
                                        required_repository_tups.append(components_list)
                    else:
                        # We have a single repository with no dependencies.
                        components_list = [tool_shed_url, repository_name, repository_owner, changeset_revision]
                        required_repository_tups.append(components_list)
                if required_repository_tups:
                    # The value of required_repository_tups is a list of tuples, so we need to encode it.
                    encoded_required_repository_tups = []
                    for required_repository_tup in required_repository_tups:
                        # Convert every item in required_repository_tup to a string.
                        required_repository_tup = [str(item) for item in required_repository_tup]
                        encoded_required_repository_tups.append(encoding_util.encoding_sep.join(required_repository_tup))
                    encoded_required_repository_str = encoding_util.encoding_sep2.join(encoded_required_repository_tups)
                    encoded_required_repository_str = encoding_util.tool_shed_encode(encoded_required_repository_str)
                    if repository_util.is_tool_shed_client(self.app):
                        # Handle secure / insecure Tool Shed URL protocol changes and port changes.
                        tool_shed_url = common_util.get_tool_shed_url_from_tool_shed_registry(self.app, tool_shed_url)
                    pathspec = ['repository', 'get_required_repo_info_dict']
                    url = build_url(tool_shed_url, pathspec=pathspec)
                    # Fix for handling 307 redirect not being handled nicely by urlopen() when the Request() has data provided
<<<<<<< HEAD
                    url = urlopen(Request(url)).geturl()
                    request = Request(url, data=urlencode(dict(encoded_str=encoded_required_repository_str)))
                    response = urlopen(request).read()
=======
                    url = _urlopen(url).geturl()
                    response = _urlopen(url, urlencode(dict(encoded_str=encoded_required_repository_str))).read()
>>>>>>> 2f2acb98
                    if response:
                        try:
                            required_repo_info_dict = json.loads(response)
                        except Exception as e:
                            log.exception(e)
                            return all_repo_info_dicts
                        required_repo_info_dicts = []
                        for k, v in required_repo_info_dict.items():
                            if k == 'repo_info_dicts':
                                encoded_dict_strings = required_repo_info_dict['repo_info_dicts']
                                for encoded_dict_str in encoded_dict_strings:
                                    decoded_dict = encoding_util.tool_shed_decode(encoded_dict_str)
                                    required_repo_info_dicts.append(decoded_dict)
                            else:
                                if k not in all_required_repo_info_dict:
                                    all_required_repo_info_dict[k] = v
                                else:
                                    if v and not all_required_repo_info_dict[k]:
                                        all_required_repo_info_dict[k] = v
                            if required_repo_info_dicts:
                                for required_repo_info_dict in required_repo_info_dicts:
                                    # Each required_repo_info_dict has a single entry, and all_repo_info_dicts is a list
                                    # of dictionaries, each of which has a single entry.  We'll check keys here rather than
                                    # the entire dictionary because a dictionary entry in all_repo_info_dicts will include
                                    # lists of discovered repository dependencies, but these lists will be empty in the
                                    # required_repo_info_dict since dependency discovery has not yet been performed for these
                                    # dictionaries.
                                    required_repo_info_dict_key = next(iter(required_repo_info_dict))
                                    all_repo_info_dicts_keys = [next(iter(d)) for d in all_repo_info_dicts]
                                    if required_repo_info_dict_key not in all_repo_info_dicts_keys:
                                        all_repo_info_dicts.append(required_repo_info_dict)
                                    else:
                                        # required_repo_info_dict_key corresponds to the repo name.
                                        # A single install transaction might require the installation of 2 or more repos
                                        # with the same repo name but different owners or versions.
                                        # Therefore, if required_repo_info_dict_key is already in all_repo_info_dicts,
                                        # check that the tool id is already present. If it is not, we are dealing with the same repo name,
                                        # but a different owner/changeset revision or version and we add the repo to the list of repos to be installed.
                                        tool_id = required_repo_info_dict[required_repo_info_dict_key][1]
                                        is_present = False
                                        for repo_info_dict in all_repo_info_dicts:
                                            for k, v in repo_info_dict.items():
                                                if required_repo_info_dict_key == k:
                                                    if tool_id == v[1]:
                                                        is_present = True
                                                        break
                                        if not is_present:
                                            all_repo_info_dicts.append(required_repo_info_dict)
                        all_required_repo_info_dict['all_repo_info_dicts'] = all_repo_info_dicts
        return all_required_repo_info_dict

    def is_in_repo_info_dicts(self, repo_info_dict, repo_info_dicts):
        """Return True if the received repo_info_dict is contained in the list of received repo_info_dicts."""
        for name, repo_info_tuple in repo_info_dict.items():
            for rid in repo_info_dicts:
                for rid_name, rid_repo_info_tuple in rid.items():
                    if rid_name == name:
                        if len(rid_repo_info_tuple) == len(repo_info_tuple):
                            for item in rid_repo_info_tuple:
                                if item not in repo_info_tuple:
                                    return False
                            return True
            return False

    def reset_previously_installed_repository(self, repository):
        """
        Reset the attributes of a tool_shed_repository that was previously installed.
        The repository will be in some state other than INSTALLED, so all attributes
        will be set to the default NEW state.  This will enable the repository to be
        freshly installed.
        """
        debug_msg = "Resetting tool_shed_repository '%s' for installation.\n" % str(repository.name)
        debug_msg += "The current state of the tool_shed_repository is:\n"
        debug_msg += "deleted: %s\n" % str(repository.deleted)
        debug_msg += "tool_shed_status: %s\n" % str(repository.tool_shed_status)
        debug_msg += "uninstalled: %s\n" % str(repository.uninstalled)
        debug_msg += "status: %s\n" % str(repository.status)
        debug_msg += "error_message: %s\n" % str(repository.error_message)
        log.debug(debug_msg)
        repository.deleted = False
        repository.tool_shed_status = None
        repository.uninstalled = False
        repository.status = self.app.install_model.ToolShedRepository.installation_status.NEW
        repository.error_message = None
        self.app.install_model.context.add(repository)
<<<<<<< HEAD
        self.app.install_model.context.flush()
=======
        self.app.install_model.context.flush()


def _urlopen(url, data=None):
    scheme = urlparse(url).scheme
    assert scheme in ('http', 'https', 'ftp'), 'Invalid URL scheme: %s' % scheme
    return urlopen(Request(url, data))
>>>>>>> 2f2acb98
<|MERGE_RESOLUTION|>--- conflicted
+++ resolved
@@ -380,14 +380,8 @@
                     pathspec = ['repository', 'get_required_repo_info_dict']
                     url = build_url(tool_shed_url, pathspec=pathspec)
                     # Fix for handling 307 redirect not being handled nicely by urlopen() when the Request() has data provided
-<<<<<<< HEAD
-                    url = urlopen(Request(url)).geturl()
-                    request = Request(url, data=urlencode(dict(encoded_str=encoded_required_repository_str)))
-                    response = urlopen(request).read()
-=======
                     url = _urlopen(url).geturl()
                     response = _urlopen(url, urlencode(dict(encoded_str=encoded_required_repository_str))).read()
->>>>>>> 2f2acb98
                     if response:
                         try:
                             required_repo_info_dict = json.loads(response)
@@ -473,14 +467,10 @@
         repository.status = self.app.install_model.ToolShedRepository.installation_status.NEW
         repository.error_message = None
         self.app.install_model.context.add(repository)
-<<<<<<< HEAD
-        self.app.install_model.context.flush()
-=======
         self.app.install_model.context.flush()
 
 
 def _urlopen(url, data=None):
     scheme = urlparse(url).scheme
     assert scheme in ('http', 'https', 'ftp'), 'Invalid URL scheme: %s' % scheme
-    return urlopen(Request(url, data))
->>>>>>> 2f2acb98
+    return urlopen(Request(url, data))