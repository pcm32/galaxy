--- conflicted
+++ resolved
@@ -8,10 +8,7 @@
 import time
 import urllib2
 import zipfile
-<<<<<<< HEAD
-=======
 import hashlib
->>>>>>> ed493034
 
 from galaxy.util import asbool
 from galaxy.util.template import fill_template
@@ -143,12 +140,6 @@
 class Download( object ):
     
     def url_download( self, install_dir, downloaded_file_name, download_url, extract=True ):
-<<<<<<< HEAD
-        file_path = os.path.join( install_dir, downloaded_file_name )
-        src = None
-        dst = None
-        # Set a timer so we don't sit here forever.
-=======
         """
             The given download_url can have an extension like #md5# or #sha256#.
             This indicates a checksum which will be chekced after download. 
@@ -172,7 +163,6 @@
             sha256 = True
             download_url, checksum = download_url.split('#sha256#')
 
->>>>>>> ed493034
         start_time = time.time()
         try:
             src = urllib2.urlopen( download_url )
@@ -196,8 +186,6 @@
                 src.close()
             if dst:
                 dst.close()
-<<<<<<< HEAD
-=======
 
         try:
             if sha256:
@@ -210,7 +198,6 @@
         except Exception, e:
             raise
 
->>>>>>> ed493034
         if extract:
             if tarfile.is_tarfile( file_path ) or ( zipfile.is_zipfile( file_path ) and not file_path.endswith( '.jar' ) ):
                 archive = CompressedFile( file_path )
@@ -219,10 +206,7 @@
                 extraction_path = os.path.abspath( install_dir )
         else:
             extraction_path = os.path.abspath( install_dir )
-<<<<<<< HEAD
-=======
-
->>>>>>> ed493034
+
         return extraction_path
 
 
@@ -719,13 +703,9 @@
             filename = action_dict[ 'target_filename' ]
         else:
             filename = url.split( '/' )[ -1 ]
-<<<<<<< HEAD
-        self.url_download( work_dir, filename, url )
-=======
         if current_dir is not None:
             work_dir = current_dir
         self.url_download( work_dir, filename, url, extract=action_dict[ 'extract' ] )
->>>>>>> ed493034
         if initial_download:
             dir = os.path.curdir
             return tool_dependency, filtered_actions, dir
@@ -1445,8 +1425,6 @@
         return action_dict
 
 
-<<<<<<< HEAD
-=======
 class SetupPythonEnvironment( Download, RecipeStep ):
 
     def __init__( self, app ):
@@ -1580,7 +1558,6 @@
 
 
 
->>>>>>> ed493034
 class SetupVirtualEnv( Download, RecipeStep ):
 
     def __init__( self, app ):
