"""
Classes related to parameter validation.
"""

import logging
import re
from galaxy import model
from galaxy import util

log = logging.getLogger( __name__ )


class LateValidationError( Exception ):

    def __init__( self, message ):
        self.message = message


class Validator( object ):
    """
    A validator checks that a value meets some conditions OR raises ValueError
    """

    @classmethod
    def from_element( cls, param, elem ):
        type = elem.get( 'type', None )
        assert type is not None, "Required 'type' attribute missing from validator"
        return validator_types[type].from_element( param, elem )

    def validate( self, value, history=None ):
        raise TypeError( "Abstract Method" )


class RegexValidator( Validator ):
    """
    Validator that evaluates a regular expression

    >>> from xml.etree.ElementTree import XML
    >>> from galaxy.tools.parameters.basic import ToolParameter
    >>> p = ToolParameter.build( None, XML( '''
    ... <param name="blah" type="text" size="10" value="10">
    ...     <validator type="regex" message="Not gonna happen">[Ff]oo</validator>
    ... </param>
    ... ''' ) )
    >>> t = p.validate( "Foo" )
    >>> t = p.validate( "foo" )
    >>> t = p.validate( "Fop" )
    Traceback (most recent call last):
        ...
    ValueError: Not gonna happen
    """

    @classmethod
    def from_element( cls, param, elem ):
        return cls( elem.get( 'message' ), elem.text )

    def __init__( self, message, expression ):
        self.message = message
        # Compile later. RE objects used to not be thread safe. Not sure about
        # the sre module.
        self.expression = expression

    def validate( self, value, history=None ):
        if re.match( self.expression, value ) is None:
            raise ValueError( self.message )


class ExpressionValidator( Validator ):
    """
    Validator that evaluates a python expression using the value

    >>> from xml.etree.ElementTree import XML
    >>> from galaxy.tools.parameters.basic import ToolParameter
    >>> p = ToolParameter.build( None, XML( '''
    ... <param name="blah" type="text" size="10" value="10">
    ...     <validator type="expression" message="Not gonna happen">value.lower() == "foo"</validator>
    ... </param>
    ... ''' ) )
    >>> t = p.validate( "Foo" )
    >>> t = p.validate( "foo" )
    >>> t = p.validate( "Fop" )
    Traceback (most recent call last):
        ...
    ValueError: Not gonna happen
    """

    @classmethod
    def from_element( cls, param, elem ):
        return cls( elem.get( 'message' ), elem.text, elem.get( 'substitute_value_in_message' ) )

    def __init__( self, message, expression, substitute_value_in_message ):
        self.message = message
        self.substitute_value_in_message = substitute_value_in_message
        # Save compiled expression, code objects are thread safe (right?)
        self.expression = compile( expression, '<string>', 'eval' )

    def validate( self, value, history=None ):
        if not( eval( self.expression, dict( value=value ) ) ):
            message = self.message
            if self.substitute_value_in_message:
                message = message % value
            raise ValueError( message )


class InRangeValidator( Validator ):
    """
    Validator that ensures a number is in a specific range

    >>> from xml.etree.ElementTree import XML
    >>> from galaxy.tools.parameters.basic import ToolParameter
    >>> p = ToolParameter.build( None, XML( '''
    ... <param name="blah" type="integer" size="10" value="10">
    ...     <validator type="in_range" message="Not gonna happen" min="10" exclude_min="true" max="20"/>
    ... </param>
    ... ''' ) )
    >>> t = p.validate( 10 )
    Traceback (most recent call last):
        ...
    ValueError: Not gonna happen
    >>> t = p.validate( 15 )
    >>> t = p.validate( 20 )
    >>> t = p.validate( 21 )
    Traceback (most recent call last):
        ...
    ValueError: Not gonna happen
    """

    @classmethod
    def from_element( cls, param, elem ):
<<<<<<< HEAD
        return cls( elem.get( 'message', None ), elem.get( 'min' ), elem.get( 'max' ) )

    def __init__( self, message, range_min, range_max ):
=======
        return cls( elem.get( 'message', None ), elem.get( 'min' ),
                    elem.get( 'max' ), elem.get( 'exclude_min', 'false' ), 
                    elem.get( 'exclude_max', 'false' ) )

    def __init__( self, message, range_min, range_max, exclude_min=False, exclude_max=False ):
        """
        When the optional exclude_min and exclude_max attributes are set
        to true, the range excludes the end points (i.e., min < value < max),
        while if set to False ( the default), then range includes the end points
        (1.e., min <= value <= max).  Combinations of exclude_min and exclude_max
        values are allowed.
        """
>>>>>>> a136db40
        self.min = float( range_min if range_min is not None else '-inf' )
        self.exclude_min = util.asbool( exclude_min )
        self.max = float( range_max if range_max is not None else 'inf' )
        self.exclude_max = util.asbool( exclude_max )
        assert self.min <= self.max, 'min must be less than or equal to max'
        # Remove unneeded 0s and decimal from floats to make message pretty.
        self_min_str = str( self.min ).rstrip( '0' ).rstrip( '.' )
        self_max_str = str( self.max ).rstrip( '0' ).rstrip( '.' )
<<<<<<< HEAD
        self.message = message or "Value must be between %s and %s" % ( self_min_str, self_max_str )
=======
        op1 = '>='
        op2 = '<='
        if self.exclude_min:
            op1 = '>'
        if self.exclude_max:
            op2 = '<'
        self.message = message or "Value must be %s %s and %s %s" % ( op1, self_min_str, op2, self_max_str )
>>>>>>> a136db40

    def validate( self, value, history=None ):
        if self.exclude_min:
            if not self.min < float( value ):
                raise ValueError( self.message )
        else:
            if not self.min <= float( value ):
                raise ValueError( self.message )
        if self.exclude_max:
            if not float( value ) < self.max:
                raise ValueError( self.message )
        else:
            if not float( value ) <= self.max:
                raise ValueError( self.message )



class LengthValidator( Validator ):
    """
    Validator that ensures the length of the provided string (value) is in a specific range

    >>> from xml.etree.ElementTree import XML
    >>> from galaxy.tools.parameters.basic import ToolParameter
    >>> p = ToolParameter.build( None, XML( '''
    ... <param name="blah" type="text" size="10" value="foobar">
    ...     <validator type="length" min="2" max="8"/>
    ... </param>
    ... ''' ) )
    >>> t = p.validate( "foo" )
    >>> t = p.validate( "bar" )
    >>> t = p.validate( "f" )
    Traceback (most recent call last):
        ...
    ValueError: Must have length of at least 2
    >>> t = p.validate( "foobarbaz" )
    Traceback (most recent call last):
        ...
    ValueError: Must have length no more than 8
    """

    @classmethod
    def from_element( cls, param, elem ):
        return cls( elem.get( 'message', None ), elem.get( 'min', None ), elem.get( 'max', None ) )

    def __init__( self, message, length_min, length_max ):
        self.message = message
        if length_min is not None:
            length_min = int( length_min )
        if length_max is not None:
            length_max = int( length_max )
        self.min = length_min
        self.max = length_max

    def validate( self, value, history=None ):
        if self.min is not None and len( value ) < self.min:
            raise ValueError( self.message or ( "Must have length of at least %d" % self.min ) )
        if self.max is not None and len( value ) > self.max:
            raise ValueError( self.message or ( "Must have length no more than %d" % self.max ) )


class DatasetOkValidator( Validator ):
    """
    Validator that checks if a dataset is in an 'ok' state
    """

    def __init__( self, message=None ):
        self.message = message

    @classmethod
    def from_element( cls, param, elem ):
        return cls( elem.get( 'message', None ) )

    def validate( self, value, history=None ):
        if value and value.state != model.Dataset.states.OK:
            if self.message is None:
                self.message = "The selected dataset is still being generated, select another dataset or wait until it is completed"
            raise ValueError( self.message )


class MetadataValidator( Validator ):
    """
    Validator that checks for missing metadata
    """
<<<<<<< HEAD
    def __init__( self, message=None, check="", skip="" ):
=======

    def __init__( self, message = None, check = "", skip = "" ):
>>>>>>> a136db40
        self.message = message
        self.check = check.split( "," )
        self.skip = skip.split( "," )

    @classmethod
    def from_element( cls, param, elem ):
        return cls( message=elem.get( 'message', None ), check=elem.get( 'check', "" ), skip=elem.get( 'skip', "" ) )

    def validate( self, value, history=None ):
        if value:
            if not isinstance( value, model.DatasetInstance ):
                raise ValueError( 'A non-dataset value was provided.' )
            if value.missing_meta( check=self.check, skip=self.skip ):
                if self.message is None:
                    self.message = "Metadata missing, click the pencil icon in the history item to edit / save the metadata attributes"
                raise ValueError( self.message )


class UnspecifiedBuildValidator( Validator ):
    """
    Validator that checks for dbkey not equal to '?'
    """

    def __init__( self, message=None ):
        if message is None:
            self.message = "Unspecified genome build, click the pencil icon in the history item to set the genome build"
        else:
            self.message = message

    @classmethod
    def from_element( cls, param, elem ):
        return cls( elem.get( 'message', None ) )

    def validate( self, value, history=None ):
        # if value is None, we cannot validate
        if value:
            dbkey = value.metadata.dbkey
            if isinstance( dbkey, list ):
                dbkey = dbkey[0]
            if dbkey == '?':
                raise ValueError( self.message )


class NoOptionsValidator( Validator ):
    """Validator that checks for empty select list"""

    def __init__( self, message=None ):
        self.message = message

    @classmethod
    def from_element( cls, param, elem ):
        return cls( elem.get( 'message', None ) )

    def validate( self, value, history=None ):
        if value is None:
            if self.message is None:
                self.message = "No options available for selection"
            raise ValueError( self.message )


class EmptyTextfieldValidator( Validator ):
    """Validator that checks for empty text field"""

    def __init__( self, message=None ):
        self.message = message

    @classmethod
    def from_element( cls, param, elem ):
        return cls( elem.get( 'message', None ) )

    def validate( self, value, history=None ):
        if value == '':
            if self.message is None:
                self.message = "Field requires a value"
            raise ValueError( self.message )


class MetadataInFileColumnValidator( Validator ):
    """
    Validator that checks if the value for a dataset's metadata item exists in a file.
    """

    @classmethod
    def from_element( cls, param, elem ):
        filename = elem.get( "filename", None )
        if filename:
            filename = "%s/%s" % ( param.tool.app.config.tool_data_path, filename.strip() )
        metadata_name = elem.get( "metadata_name", None )
        if metadata_name:
            metadata_name = metadata_name.strip()
        metadata_column = int( elem.get( "metadata_column", 0 ) )
        message = elem.get( "message", "Value for metadata %s was not found in %s." % ( metadata_name, filename ) )
        line_startswith = elem.get( "line_startswith", None  )
        if line_startswith:
            line_startswith = line_startswith.strip()
        return cls( filename, metadata_name, metadata_column, message, line_startswith )

    def __init__( self, filename, metadata_name, metadata_column, message="Value for metadata not found.", line_startswith=None ):
        self.metadata_name = metadata_name
        self.message = message
        self.valid_values = []
        for line in open( filename ):
            if line_startswith is None or line.startswith( line_startswith ):
                fields = line.split( '\t' )
                if metadata_column < len( fields ):
                    self.valid_values.append( fields[metadata_column].strip() )

<<<<<<< HEAD
    def validate( self, value, history=None ):
        if not value:
            return
=======
    def validate( self, value, history = None ):
        if not value: return
>>>>>>> a136db40
        if hasattr( value, "metadata" ):
            if value.metadata.spec[self.metadata_name].param.to_string( value.metadata.get( self.metadata_name ) ) in self.valid_values:
                return
        raise ValueError( self.message )


class MetadataInDataTableColumnValidator( Validator ):
    """
    Validator that checks if the value for a dataset's metadata item exists in a file.
    """

    @classmethod
    def from_element( cls, param, elem ):
        table_name = elem.get( "table_name", None )
        assert table_name, 'You must specify a table_name.'
        tool_data_table = param.tool.app.tool_data_tables[ table_name ]
        metadata_name = elem.get( "metadata_name", None )
        if metadata_name:
            metadata_name = metadata_name.strip()
        metadata_column = elem.get( "metadata_column", 0 )
        try:
            metadata_column = int( metadata_column )
        except:
            pass
        message = elem.get( "message", "Value for metadata %s was not found in %s." % ( metadata_name, table_name ) )
        line_startswith = elem.get( "line_startswith", None  )
        if line_startswith:
            line_startswith = line_startswith.strip()
        return cls( tool_data_table, metadata_name, metadata_column, message, line_startswith )

    def __init__( self, tool_data_table, metadata_name, metadata_column, message="Value for metadata not found.", line_startswith=None ):
        self.metadata_name = metadata_name
        self.message = message
        self.valid_values = []
        self._data_table_content_version = None
        self._tool_data_table = tool_data_table
        if isinstance( metadata_column, basestring ):
            metadata_column = tool_data_table.columns[ metadata_column ]
        self._metadata_column = metadata_column
        self._load_values()

    def _load_values( self ):
        self._data_table_content_version, data_fields = self._tool_data_table.get_version_fields()
        self.valid_values = []
        for fields in data_fields:
            if self._metadata_column < len( fields ):
                self.valid_values.append( fields[ self._metadata_column ] )

    def validate( self, value, history=None ):
        if not value:
            return
        if hasattr( value, "metadata" ):
            if not self._tool_data_table.is_current_version( self._data_table_content_version ):
                log.debug( 'MetadataInDataTableColumnValidator values are out of sync with data table (%s), updating validator.', self._tool_data_table.name )
                self._load_values()
            if value.metadata.spec[self.metadata_name].param.to_string( value.metadata.get( self.metadata_name ) ) in self.valid_values:
                return
        raise ValueError( self.message )

validator_types = dict( expression=ExpressionValidator,
                        regex=RegexValidator,
                        in_range=InRangeValidator,
                        length=LengthValidator,
                        metadata=MetadataValidator,
                        unspecified_build=UnspecifiedBuildValidator,
                        no_options=NoOptionsValidator,
                        empty_field=EmptyTextfieldValidator,
                        dataset_metadata_in_file=MetadataInFileColumnValidator,
                        dataset_metadata_in_data_table=MetadataInDataTableColumnValidator,
                        dataset_ok_validator=DatasetOkValidator )


def get_suite():
    """Get unittest suite for this module"""
<<<<<<< HEAD
    import doctest
    import sys
=======
    import doctest, sys
>>>>>>> a136db40
    return doctest.DocTestSuite( sys.modules[__name__] )<|MERGE_RESOLUTION|>--- conflicted
+++ resolved
@@ -127,13 +127,8 @@
 
     @classmethod
     def from_element( cls, param, elem ):
-<<<<<<< HEAD
-        return cls( elem.get( 'message', None ), elem.get( 'min' ), elem.get( 'max' ) )
-
-    def __init__( self, message, range_min, range_max ):
-=======
         return cls( elem.get( 'message', None ), elem.get( 'min' ),
-                    elem.get( 'max' ), elem.get( 'exclude_min', 'false' ), 
+                    elem.get( 'max' ), elem.get( 'exclude_min', 'false' ),
                     elem.get( 'exclude_max', 'false' ) )
 
     def __init__( self, message, range_min, range_max, exclude_min=False, exclude_max=False ):
@@ -144,7 +139,6 @@
         (1.e., min <= value <= max).  Combinations of exclude_min and exclude_max
         values are allowed.
         """
->>>>>>> a136db40
         self.min = float( range_min if range_min is not None else '-inf' )
         self.exclude_min = util.asbool( exclude_min )
         self.max = float( range_max if range_max is not None else 'inf' )
@@ -153,9 +147,6 @@
         # Remove unneeded 0s and decimal from floats to make message pretty.
         self_min_str = str( self.min ).rstrip( '0' ).rstrip( '.' )
         self_max_str = str( self.max ).rstrip( '0' ).rstrip( '.' )
-<<<<<<< HEAD
-        self.message = message or "Value must be between %s and %s" % ( self_min_str, self_max_str )
-=======
         op1 = '>='
         op2 = '<='
         if self.exclude_min:
@@ -163,7 +154,6 @@
         if self.exclude_max:
             op2 = '<'
         self.message = message or "Value must be %s %s and %s %s" % ( op1, self_min_str, op2, self_max_str )
->>>>>>> a136db40
 
     def validate( self, value, history=None ):
         if self.exclude_min:
@@ -178,7 +168,6 @@
         else:
             if not float( value ) <= self.max:
                 raise ValueError( self.message )
-
 
 
 class LengthValidator( Validator ):
@@ -247,12 +236,8 @@
     """
     Validator that checks for missing metadata
     """
-<<<<<<< HEAD
+
     def __init__( self, message=None, check="", skip="" ):
-=======
-
-    def __init__( self, message = None, check = "", skip = "" ):
->>>>>>> a136db40
         self.message = message
         self.check = check.split( "," )
         self.skip = skip.split( "," )
@@ -360,14 +345,9 @@
                 if metadata_column < len( fields ):
                     self.valid_values.append( fields[metadata_column].strip() )
 
-<<<<<<< HEAD
     def validate( self, value, history=None ):
         if not value:
             return
-=======
-    def validate( self, value, history = None ):
-        if not value: return
->>>>>>> a136db40
         if hasattr( value, "metadata" ):
             if value.metadata.spec[self.metadata_name].param.to_string( value.metadata.get( self.metadata_name ) ) in self.valid_values:
                 return
@@ -442,10 +422,6 @@
 
 def get_suite():
     """Get unittest suite for this module"""
-<<<<<<< HEAD
     import doctest
     import sys
-=======
-    import doctest, sys
->>>>>>> a136db40
     return doctest.DocTestSuite( sys.modules[__name__] )