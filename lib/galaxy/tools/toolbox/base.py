import logging
import os
import string
import time
from xml.etree.ElementTree import ParseError

from markupsafe import escape
from six import iteritems
from six.moves.urllib.parse import urlparse

from galaxy.exceptions import ObjectNotFound
<<<<<<< HEAD

# Extra tool dependency not used by AbstractToolBox but by
# BaseGalaxyToolBox
from galaxy.tools.deps import build_dependency_manager
from galaxy.tools.loader_directory import looks_like_a_tool

from galaxy.util.bunch import Bunch
from galaxy.util.dictifiable import Dictifiable
from galaxy.util.odict import odict
from galaxy.util import listify
from galaxy.util import parse_xml
from galaxy.util import string_as_bool
=======
from galaxy.queue_worker import reload_toolbox
# Next two are extra tool dependency not used by AbstractToolBox but by
# BaseGalaxyToolBox.
from galaxy.tools.deps import build_dependency_manager
from galaxy.tools.loader_directory import looks_like_a_tool
from galaxy.util import listify
from galaxy.util import parse_xml
from galaxy.util import string_as_bool
from galaxy.util.bunch import Bunch
from galaxy.util.dictifiable import Dictifiable
from galaxy.util.odict import odict
>>>>>>> b102e201

from .filters import FilterFactory
from .integrated_panel import ManagesIntegratedToolPanelMixin
from .lineages import LineageMap
<<<<<<< HEAD
from .panel import ToolPanelElements
from .panel import ToolSectionLabel
from .panel import ToolSection
from .panel import panel_item_types
=======
from .panel import panel_item_types
from .panel import ToolPanelElements
from .panel import ToolSection
from .panel import ToolSectionLabel
>>>>>>> b102e201
from .parser import ensure_tool_conf_item, get_toolbox_parser
from .tags import tool_tag_manager
from .watcher import get_tool_watcher
from .watcher import get_tool_conf_watcher

<<<<<<< HEAD

=======
>>>>>>> b102e201
log = logging.getLogger( __name__ )


class AbstractToolBox( Dictifiable, ManagesIntegratedToolPanelMixin, object ):
    """
    Abstract container for managing a ToolPanel - containing tools and
    workflows optionally in labelled sections.
    """

    def __init__( self, config_filenames, tool_root_dir, app, tool_conf_watcher=None ):
        """
        Create a toolbox from the config files named by `config_filenames`, using
        `tool_root_dir` as the base directory for finding individual tool config files.
        When reloading the toolbox, tool_conf_watcher will be provided.
        """
        # The _dynamic_tool_confs list contains dictionaries storing
        # information about the tools defined in each shed-related
        # shed_tool_conf.xml file.
        self._dynamic_tool_confs = []
        self._tools_by_id = {}
        self._integrated_section_by_tool = {}
        # Tool lineages can contain chains of related tools with different ids
        # so each will be present once in the above dictionary. The following
        # dictionary can instead hold multiple tools with different versions.
        self._tool_versions_by_id = {}
        self._workflows_by_id = {}
        # In-memory dictionary that defines the layout of the tool panel.
        self._tool_panel = ToolPanelElements()
        self._index = 0
        self._reload_count = 0
        self.data_manager_tools = odict()
        self._lineage_map = LineageMap( app )
        # Sets self._integrated_tool_panel and self._integrated_tool_panel_config_has_contents
        self._init_integrated_tool_panel( app.config )
        # The following refers to the tool_path config setting for backward compatibility.  The shed-related
        # (e.g., shed_tool_conf.xml) files include the tool_path attribute within the <toolbox> tag.
        self._tool_root_dir = tool_root_dir
        self.app = app
        self._tool_watcher = get_tool_watcher( self, app.config )
        if tool_conf_watcher:
            self._tool_conf_watcher = tool_conf_watcher  # Avoids (re-)starting threads in uwsgi
        else:
            self._tool_conf_watcher = get_tool_conf_watcher( lambda: reload_toolbox(app))
        self._filter_factory = FilterFactory( self )
        self._tool_tag_manager = tool_tag_manager( app )
        self._init_tools_from_configs( config_filenames )
        if self.app.name == 'galaxy' and self._integrated_tool_panel_config_has_contents:
            # Load self._tool_panel based on the order in self._integrated_tool_panel.
            self._load_tool_panel()
        self._save_integrated_tool_panel()

    def has_reloaded(self, other_toolbox):
        return self._reload_count != other_toolbox._reload_count

    def create_tool( self, config_file, repository_id=None, guid=None, **kwds ):
        raise NotImplementedError()

    def _init_tools_from_configs( self, config_filenames ):
        """ Read through all tool config files and initialize tools in each
        with init_tools_from_config below.
        """
        start = time.time()
        self._tool_tag_manager.reset_tags()
        config_filenames = listify( config_filenames )
        for config_filename in config_filenames:
            if os.path.isdir( config_filename ):
                directory_contents = sorted( os.listdir( config_filename ) )
                directory_config_files = [ config_file for config_file in directory_contents if config_file.endswith( ".xml" ) ]
                config_filenames.remove( config_filename )
                config_filenames.extend( directory_config_files )
        for config_filename in config_filenames:
            try:
                self._init_tools_from_config( config_filename )
            except ParseError:
                # Occasionally we experience "Missing required parameter 'shed_tool_conf'."
                # This happens if parsing the shed_tool_conf fails, so we just sleep a second and try again.
                # TODO: figure out why this fails occasionally (try installing hundreds of tools in batch ...).
                time.sleep(1)
                try:
                    self._init_tools_from_config(config_filename)
                except Exception:
                    raise
            except Exception:
                log.exception( "Error loading tools defined in config %s", config_filename )
        log.debug("Reading tools from config files took %d seconds", time.time() - start)

    def _init_tools_from_config( self, config_filename ):
        """
        Read the configuration file and load each tool.  The following tags are currently supported:

        .. raw:: xml

            <toolbox>
                <tool file="data_source/upload.xml"/>                 # tools outside sections
                <label text="Basic Tools" id="basic_tools" />         # labels outside sections
                <workflow id="529fd61ab1c6cc36" />                    # workflows outside sections
                <section name="Get Data" id="getext">                 # sections
                    <tool file="data_source/biomart.xml" />           # tools inside sections
                    <label text="In Section" id="in_section" />       # labels inside sections
                    <workflow id="adb5f5c93f827949" />                # workflows inside sections
                    <tool file="data_source/foo.xml" labels="beta" /> # label for a single tool
                </section>
            </toolbox>

        """
        log.info( "Parsing the tool configuration %s" % config_filename )
        tool_conf_source = get_toolbox_parser(config_filename)
        tool_path = tool_conf_source.parse_tool_path()
        parsing_shed_tool_conf = tool_conf_source.is_shed_tool_conf()
        if parsing_shed_tool_conf:
            # Keep an in-memory list of xml elements to enable persistence of the changing tool config.
            config_elems = []
        tool_path = self.__resolve_tool_path(tool_path, config_filename)
        # Only load the panel_dict under certain conditions.
        load_panel_dict = not self._integrated_tool_panel_config_has_contents
        for item in tool_conf_source.parse_items():
            index = self._index
            self._index += 1
            if parsing_shed_tool_conf:
                config_elems.append( item.elem )
            self.load_item(
                item,
                tool_path=tool_path,
                load_panel_dict=load_panel_dict,
                guid=item.get( 'guid' ),
                index=index,
                internal=True
            )

        if parsing_shed_tool_conf:
            shed_tool_conf_dict = dict( config_filename=config_filename,
                                        tool_path=tool_path,
                                        config_elems=config_elems )
            self._dynamic_tool_confs.append( shed_tool_conf_dict )
            # This explicitly monitors shed_tool_confs, otherwise need to add <toolbox monitor="true">>
            self._tool_conf_watcher.watch_file(config_filename)
        if tool_conf_source.parse_monitor():
            self._tool_conf_watcher.watch_file(config_filename)

    def load_item( self, item, tool_path, panel_dict=None, integrated_panel_dict=None, load_panel_dict=True, guid=None, index=None, internal=False ):
        with self.app._toolbox_lock:
            item = ensure_tool_conf_item(item)
            item_type = item.type
            if item_type not in ['tool', 'section'] and not internal:
                # External calls from tool shed code cannot load labels or tool
                # directories.
                return

            if panel_dict is None:
                panel_dict = self._tool_panel
            if integrated_panel_dict is None:
                integrated_panel_dict = self._integrated_tool_panel
            if item_type == 'tool':
                self._load_tool_tag_set( item, panel_dict=panel_dict, integrated_panel_dict=integrated_panel_dict, tool_path=tool_path, load_panel_dict=load_panel_dict, guid=guid, index=index, internal=internal )
            elif item_type == 'workflow':
                self._load_workflow_tag_set( item, panel_dict=panel_dict, integrated_panel_dict=integrated_panel_dict, load_panel_dict=load_panel_dict, index=index )
            elif item_type == 'section':
                self._load_section_tag_set( item, tool_path=tool_path, load_panel_dict=load_panel_dict, index=index, internal=internal )
            elif item_type == 'label':
                self._load_label_tag_set( item, panel_dict=panel_dict, integrated_panel_dict=integrated_panel_dict, load_panel_dict=load_panel_dict, index=index )
            elif item_type == 'tool_dir':
                self._load_tooldir_tag_set( item, panel_dict, tool_path, integrated_panel_dict, load_panel_dict=load_panel_dict )

    def get_shed_config_dict_by_filename( self, filename, default=None ):
        for shed_config_dict in self._dynamic_tool_confs:
            if shed_config_dict[ 'config_filename' ] == filename:
                return shed_config_dict
        return default

    def update_shed_config(self, shed_conf):
        """  Update the in-memory descriptions of tools and write out the changes
             to integrated tool panel unless we are just deactivating a tool (since
             that doesn't affect that file).
        """
        for index, my_shed_tool_conf in enumerate(self._dynamic_tool_confs):
            if shed_conf['config_filename'] == my_shed_tool_conf['config_filename']:
                self._dynamic_tool_confs[index] = shed_conf
        self._save_integrated_tool_panel()

    def get_section( self, section_id, new_label=None, create_if_needed=False ):
        tool_panel_section_key = str( section_id )
        if tool_panel_section_key in self._tool_panel:
            # Appending a tool to an existing section in toolbox._tool_panel
            tool_section = self._tool_panel[ tool_panel_section_key ]
            log.debug( "Appending to tool panel section: %s" % str( tool_section.name ) )
        elif create_if_needed:
            # Appending a new section to toolbox._tool_panel
            if new_label is None:
                # This might add an ugly section label to the tool panel, but, oh well...
                new_label = section_id
            section_dict = {
                'name': new_label,
                'id': section_id,
                'version': '',
            }
            tool_section = ToolSection( section_dict )
            self._tool_panel.append_section( tool_panel_section_key, tool_section )
            log.debug( "Loading new tool panel section: %s" % str( tool_section.name ) )
            self._save_integrated_tool_panel()
        else:
            tool_section = None
        return tool_panel_section_key, tool_section

    def get_integrated_section_for_tool( self, tool ):
        tool_id = tool.id

        if tool_id in self._integrated_section_by_tool:
            return self._integrated_section_by_tool[tool_id]

        return None, None

    def __resolve_tool_path(self, tool_path, config_filename):
        if not tool_path:
            # Default to backward compatible config setting.
            tool_path = self._tool_root_dir
        else:
            # Allow use of __tool_conf_dir__ in toolbox config files.
            tool_conf_dir = os.path.dirname(config_filename)
            tool_path_vars = {"tool_conf_dir": tool_conf_dir}
            tool_path = string.Template(tool_path).safe_substitute(tool_path_vars)
        return tool_path

    def __add_tool_to_tool_panel(self, tool, panel_component, section=False):
        # See if a version of this tool is already loaded into the tool panel.
        # The value of panel_component will be a ToolSection (if the value of
        # section=True) or self._tool_panel (if section=False).
        tool_id = str(tool.id)
        tool = self._tools_by_id[tool_id]
        if section:
            panel_dict = panel_component.elems
        else:
            panel_dict = panel_component

        related_tool = self._lineage_in_panel(panel_dict, tool=tool)
        if related_tool:
            if self._newer_tool(tool, related_tool):
                panel_dict.replace_tool(
                    previous_tool_id=related_tool.id,
                    new_tool_id=tool_id,
                    tool=tool,
                )
                log.debug("Loaded tool id: %s, version: %s into tool panel." % (tool.id, tool.version))
        else:
            inserted = False
            index = self._integrated_tool_panel.index_of_tool_id(tool_id)
            if index:
                panel_dict.insert_tool(index, tool)
                inserted = True
            if not inserted:
                # Check the tool's installed versions.
                versions = []
                if hasattr(tool, 'lineage'):
                    versions = tool.lineage.get_versions()
                for tool_lineage_version in versions:
                    lineage_id = tool_lineage_version.id
                    index = self._integrated_tool_panel.index_of_tool_id(lineage_id)
                    if index:
                        panel_dict.insert_tool(index, tool)
                        inserted = True
                if not inserted:
                    if (
                        tool.guid is None or
                        tool.tool_shed is None or
                        tool.repository_name is None or
                        tool.repository_owner is None or
                        tool.installed_changeset_revision is None
                    ):
                        # We have a tool that was not installed from the Tool
                        # Shed, but is also not yet defined in
                        # integrated_tool_panel.xml, so append it to the tool
                        # panel.
                        panel_dict.append_tool(tool)
                        log.debug("Loaded tool id: %s, version: %s into tool panel.." % (tool.id, tool.version))
                    else:
                        # We are in the process of installing the tool.
                        tool_lineage = self._lineage_map.get(tool_id)
                        already_loaded = self._lineage_in_panel(panel_dict, tool_lineage=tool_lineage) is not None
                        if not already_loaded:
                            # If the tool is not defined in integrated_tool_panel.xml, append it to the tool panel.
                            panel_dict.append_tool(tool)
                            log.debug("Loaded tool id: %s, version: %s into tool panel...." % (tool.id, tool.version))

    def _load_tool_panel( self ):
        start = time.time()
        for key, item_type, val in self._integrated_tool_panel.panel_items_iter():
            if item_type == panel_item_types.TOOL:
                tool_id = key.replace( 'tool_', '', 1 )
                if tool_id in self._tools_by_id:
                    self.__add_tool_to_tool_panel( val, self._tool_panel, section=False )
                    self._integrated_section_by_tool[tool_id] = '', ''
            elif item_type == panel_item_types.WORKFLOW:
                workflow_id = key.replace( 'workflow_', '', 1 )
                if workflow_id in self._workflows_by_id:
                    workflow = self._workflows_by_id[ workflow_id ]
                    self._tool_panel[ key ] = workflow
                    log.debug( "Loaded workflow: %s %s" % ( workflow_id, workflow.name ) )
            elif item_type == panel_item_types.LABEL:
                self._tool_panel[ key ] = val
            elif item_type == panel_item_types.SECTION:
                section_dict = {
                    'id': val.id or '',
                    'name': val.name or '',
                    'version': val.version or '',
                }
                section = ToolSection( section_dict )
                log.debug( "Loading section: %s" % section_dict.get( 'name' ) )
                for section_key, section_item_type, section_val in val.panel_items_iter():
                    if section_item_type == panel_item_types.TOOL:
                        tool_id = section_key.replace( 'tool_', '', 1 )
                        if tool_id in self._tools_by_id:
                            self.__add_tool_to_tool_panel( section_val, section, section=True )
                            self._integrated_section_by_tool[tool_id] = key, val.name
                    elif section_item_type == panel_item_types.WORKFLOW:
                        workflow_id = section_key.replace( 'workflow_', '', 1 )
                        if workflow_id in self._workflows_by_id:
                            workflow = self._workflows_by_id[ workflow_id ]
                            section.elems[ section_key ] = workflow
                            log.debug( "Loaded workflow: %s %s" % ( workflow_id, workflow.name ) )
                    elif section_item_type == panel_item_types.LABEL:
                        if section_val:
                            section.elems[ section_key ] = section_val
                            log.debug( "Loaded label: %s" % ( section_val.text ) )
                self._tool_panel[ key ] = section
        log.debug("loading tool panel took %d seconds", time.time() - start)

    def _load_integrated_tool_panel_keys( self ):
        """
        Load the integrated tool panel keys, setting values for tools and
        workflows to None.  The values will be reset when the various tool
        panel config files are parsed, at which time the tools and workflows
        are loaded.
        """
        tree = parse_xml( self._integrated_tool_panel_config )
        root = tree.getroot()
        for elem in root:
            key = elem.get( 'id' )
            if elem.tag == 'tool':
                self._integrated_tool_panel.stub_tool( key )
            elif elem.tag == 'workflow':
                self._integrated_tool_panel.stub_workflow( key )
            elif elem.tag == 'section':
                section = ToolSection( elem )
                for section_elem in elem:
                    section_id = section_elem.get( 'id' )
                    if section_elem.tag == 'tool':
                        section.elems.stub_tool( section_id )
                    elif section_elem.tag == 'workflow':
                        section.elems.stub_workflow( section_id )
                    elif section_elem.tag == 'label':
                        section.elems.stub_label( section_id )
                self._integrated_tool_panel.append_section( key, section )
            elif elem.tag == 'label':
                self._integrated_tool_panel.stub_label( key )

    def get_tool( self, tool_id, tool_version=None, get_all_versions=False, exact=False ):
        """Attempt to locate a tool in the tool box."""
        if tool_version:
            tool_version = str( tool_version )

        if get_all_versions and exact:
            raise AssertionError("Cannot specify get_tool with both get_all_versions and exact as True")

        if "/repos/" in tool_id:  # test if tool came from a toolshed
            tool_id_without_tool_shed = tool_id.split("/repos/")[1]
            available_tool_sheds = self.app.tool_shed_registry.tool_sheds.values()
            available_tool_sheds = [ urlparse(tool_shed) for tool_shed in available_tool_sheds ]
            available_tool_sheds = [ url.geturl().replace(url.scheme + "://", '', 1) for url in available_tool_sheds]
            tool_ids = [ tool_shed + "repos/" + tool_id_without_tool_shed for tool_shed in available_tool_sheds]
            if tool_id in tool_ids:  # move original tool_id to the top of tool_ids
                tool_ids.remove(tool_id)
            tool_ids.insert(0, tool_id)
        else:
            tool_ids = [tool_id]
        for tool_id in tool_ids:
            if tool_id in self._tools_by_id and not get_all_versions:
                if tool_version and tool_version in self._tool_versions_by_id[ tool_id ]:
                    return self._tool_versions_by_id[ tool_id ][ tool_version ]
                # tool_id exactly matches an available tool by id (which is 'old' tool_id or guid)
                return self._tools_by_id[ tool_id ]
            elif exact:
                # We're looking for an exact match, so we skip lineage and
                # versionless mapping, though we may want to check duplicate
                # toolsheds
                continue
            # exact tool id match not found, or all versions requested, search for other options, e.g. migrated tools or different versions
            rval = []
            tool_lineage = self._lineage_map.get( tool_id )
            if not tool_lineage:
                tool_lineage = self._lineage_map.get_versionless( tool_id )
            if tool_lineage:
                lineage_tool_versions = tool_lineage.get_versions( )
                for lineage_tool_version in lineage_tool_versions:
                    lineage_tool = self._tool_from_lineage_version( lineage_tool_version )
                    if lineage_tool:
                        rval.append( lineage_tool )
            if not rval:
                # still no tool, do a deeper search and try to match by old ids
                for tool in self._tools_by_id.itervalues():
                    if tool.old_id == tool_id:
                        rval.append( tool )
            if rval:
                if get_all_versions:
                    return rval
                else:
                    if tool_version:
                        # return first tool with matching version
                        for tool in rval:
                            if tool.version == tool_version:
                                return tool
                    # No tool matches by version, simply return the first available tool found
                    return rval[0]
            # We now likely have a Toolshed guid passed in, but no supporting database entries
            # If the tool exists by exact id and is loaded then provide exact match within a list
            if tool_id in self._tools_by_id:
                return[ self._tools_by_id[ tool_id ] ]
        return None

    def has_tool( self, tool_id, tool_version=None, exact=False ):
        return self.get_tool( tool_id, tool_version=tool_version, exact=exact ) is not None

    def is_missing_shed_tool( self, tool_id ):
        """Confirm that the tool ID does reference a shed tool and is not installed."""
        if tool_id is None:
            # This is not a tool ID.
            return False
        if 'repos' not in tool_id:
            # This is not a shed tool.
            return False
        # This is a valid tool, and it is from a toolshed. Check if it's
        # missing from the toolbox.
        if tool_id not in self._tools_by_id:
            return True
        return False

    def get_tool_id( self, tool_id ):
        """ Take a tool id - potentially from a different Galaxy instance or that
        is no longer loaded - and find the closest match to the currently loaded
        tools (using get_tool for inexact matches which currently returns the oldest
        tool shed installed tool with the same short id).
        """
        if tool_id not in self._tools_by_id:
            tool = self.get_tool( tool_id )
            if tool:
                tool_id = tool.id
            else:
                tool_id = None
        # else exact match - leave unmodified.
        return tool_id

    def get_loaded_tools_by_lineage( self, tool_id ):
        """Get all loaded tools associated by lineage to the tool whose id is tool_id."""
        tool_lineage = self._lineage_map.get( tool_id )
        if tool_lineage:
            lineage_tool_versions = tool_lineage.get_versions( )
            available_tool_versions = []
            for lineage_tool_version in lineage_tool_versions:
                tool = self._tool_from_lineage_version( lineage_tool_version )
                if tool:
                    available_tool_versions.append( tool )
            return available_tool_versions
        else:
            if tool_id in self._tools_by_id:
                tool = self._tools_by_id[ tool_id ]
                return [ tool ]
        return []

    def tools( self ):
        return iteritems(self._tools_by_id)

    def dynamic_confs( self, include_migrated_tool_conf=False ):
        confs = []
        for dynamic_tool_conf_dict in self._dynamic_tool_confs:
            dynamic_tool_conf_filename = dynamic_tool_conf_dict[ 'config_filename' ]
            if include_migrated_tool_conf or (dynamic_tool_conf_filename != self.app.config.migrated_tools_config):
                confs.append( dynamic_tool_conf_dict )
        return confs

    def dynamic_conf_filenames( self, include_migrated_tool_conf=False ):
        """ Return list of dynamic tool configuration filenames (shed_tools).
        These must be used with various dynamic tool configuration update
        operations (e.g. with update_shed_config).
        """
        for dynamic_tool_conf_dict in self.dynamic_confs( include_migrated_tool_conf=include_migrated_tool_conf ):
            yield dynamic_tool_conf_dict[ 'config_filename' ]

    def _path_template_kwds( self ):
        return {}

    def _load_tool_tag_set( self, item, panel_dict, integrated_panel_dict, tool_path, load_panel_dict, guid=None, index=None, internal=False ):
        try:
            path_template = item.get( "file" )
            template_kwds = self._path_template_kwds()
            path = string.Template(path_template).safe_substitute(**template_kwds)
            tool_shed_repository = None
            can_load_into_panel_dict = True

            tool = self.load_tool_from_cache(os.path.join(tool_path, path))
            from_cache = tool
            if from_cache:
                log.debug("Loading tool %s from cache", str(tool.id))
            elif guid:  # tool was not in cache and is a tool shed tool
                tool_shed_repository = self.get_tool_repository_from_xml_item(item, path)
                if tool_shed_repository:
                    # Only load tools if the repository is not deactivated or uninstalled.
                    can_load_into_panel_dict = not tool_shed_repository.deleted
                    repository_id = self.app.security.encode_id(tool_shed_repository.id)
                    tool = self.load_tool(os.path.join( tool_path, path ), guid=guid, repository_id=repository_id, use_cached=False)
            else:  # tool was not in cache and is not a tool shed tool.
                tool = self.load_tool(os.path.join(tool_path, path), use_cached=False)
            if string_as_bool(item.get( 'hidden', False )):
                tool.hidden = True
            key = 'tool_%s' % str(tool.id)
            if can_load_into_panel_dict:
                if guid and not from_cache:
                    tool.tool_shed = tool_shed_repository.tool_shed
                    tool.repository_name = tool_shed_repository.name
                    tool.repository_owner = tool_shed_repository.owner
                    tool.installed_changeset_revision = tool_shed_repository.installed_changeset_revision
                    tool.guid = guid
                    tool.version = item.elem.find( "version" ).text
                # Make sure tools have a tool_version object.
                tool_lineage = self._lineage_map.register( tool, from_toolshed=guid )
                tool.lineage = tool_lineage
                if item.has_elem:
                    self._tool_tag_manager.handle_tags( tool.id, item.elem )
                self.__add_tool( tool, load_panel_dict, panel_dict )
            # Always load the tool into the integrated_panel_dict, or it will not be included in the integrated_tool_panel.xml file.
            integrated_panel_dict.update_or_append( index, key, tool )
            # If labels were specified in the toolbox config, attach them to
            # the tool.
            labels = item.labels
            if labels is not None:
                tool.labels = labels
        except IOError:
            log.error( "Error reading tool configuration file from path: %s." % path )
        except Exception:
            log.exception( "Error reading tool from path: %s" % path )

    def get_tool_repository_from_xml_item(self, item, path):
        tool_shed = item.elem.find("tool_shed").text
        repository_name = item.elem.find("repository_name").text
        repository_owner = item.elem.find("repository_owner").text
        installed_changeset_revision_elem = item.elem.find("installed_changeset_revision")
        if installed_changeset_revision_elem is None:
            # Backward compatibility issue - the tag used to be named 'changeset_revision'.
            installed_changeset_revision_elem = item.elem.find("changeset_revision")
        installed_changeset_revision = installed_changeset_revision_elem.text
        if "/repos/" in path:  # The only time "/repos/" should not be in path is during testing!
            try:
                tool_shed_path, reduced_path = path.split('/repos/', 1)
                splitted_path = reduced_path.split('/')
                assert tool_shed_path == tool_shed
                assert splitted_path[0] == repository_owner
                assert splitted_path[1] == repository_name
                if splitted_path[2] != installed_changeset_revision:
                    # This can happen if the Tool Shed repository has been
                    # updated to a new revision and the installed_changeset_revision
                    # element in shed_tool_conf.xml file has been updated too
                    log.debug("The installed_changeset_revision for tool %s is %s, using %s instead", path,
                              installed_changeset_revision, splitted_path[2])
                    installed_changeset_revision = splitted_path[2]
            except AssertionError:
                log.debug("Error while loading tool %s", path)
                pass
        return self._get_tool_shed_repository(tool_shed,
                                              repository_name,
                                              repository_owner,
                                              installed_changeset_revision)

    def _get_tool_shed_repository( self, tool_shed, name, owner, installed_changeset_revision ):
        # Abstract class doesn't have a dependency on the database, for full Tool Shed
        # support the actual Galaxy ToolBox implements this method and returns a Tool Shed repository.
        return None

    def __add_tool( self, tool, load_panel_dict, panel_dict ):
        # Allow for the same tool to be loaded into multiple places in the
        # tool panel.  We have to handle the case where the tool is contained
        # in a repository installed from the tool shed, and the Galaxy
        # administrator has retrieved updates to the installed repository.  In
        # this case, the tool may have been updated, but the version was not
        # changed, so the tool should always be reloaded here.  We used to
        # only load the tool if it was not found in self._tools_by_id, but
        # performing that check did not enable this scenario.
        self.register_tool( tool )
        if load_panel_dict:
            self.__add_tool_to_tool_panel( tool, panel_dict, section=isinstance( panel_dict, ToolSection ) )

    def _load_workflow_tag_set( self, item, panel_dict, integrated_panel_dict, load_panel_dict, index=None ):
        try:
            # TODO: should id be encoded?
            workflow_id = item.get( 'id' )
            workflow = self._load_workflow( workflow_id )
            self._workflows_by_id[ workflow_id ] = workflow
            key = 'workflow_' + workflow_id
            if load_panel_dict:
                panel_dict[ key ] = workflow
            # Always load workflows into the integrated_panel_dict.
            integrated_panel_dict.update_or_append( index, key, workflow )
        except:
            log.exception( "Error loading workflow: %s" % workflow_id )

    def _load_label_tag_set( self, item, panel_dict, integrated_panel_dict, load_panel_dict, index=None ):
        label = ToolSectionLabel( item )
        key = 'label_' + label.id
        if load_panel_dict:
            panel_dict[ key ] = label
        integrated_panel_dict.update_or_append( index, key, label )

    def _load_section_tag_set( self, item, tool_path, load_panel_dict, index=None, internal=False ):
        key = item.get( "id" )
        if key in self._tool_panel:
            section = self._tool_panel[ key ]
            elems = section.elems
        else:
            section = ToolSection( item )
            elems = section.elems
        if key in self._integrated_tool_panel:
            integrated_section = self._integrated_tool_panel[ key ]
            integrated_elems = integrated_section.elems
        else:
            integrated_section = ToolSection( item )
            integrated_elems = integrated_section.elems
        for sub_index, sub_item in enumerate( item.items ):
            self.load_item(
                sub_item,
                tool_path=tool_path,
                panel_dict=elems,
                integrated_panel_dict=integrated_elems,
                load_panel_dict=load_panel_dict,
                guid=sub_item.get( 'guid' ),
                index=sub_index,
                internal=internal,
            )

        # Ensure each tool's section is stored
        for section_key, section_item_type, section_item in integrated_elems.panel_items_iter():
            if section_item_type == panel_item_types.TOOL:
                if section_item:
                    tool_id = section_key.replace( 'tool_', '', 1 )
                    self._integrated_section_by_tool[tool_id] = integrated_section.id, integrated_section.name

        if load_panel_dict:
            self._tool_panel[ key ] = section
        # Always load sections into the integrated_tool_panel.
        self._integrated_tool_panel.update_or_append( index, key, integrated_section )

    def _load_tooldir_tag_set(self, item, elems, tool_path, integrated_elems, load_panel_dict):
        directory = os.path.join( tool_path, item.get("dir") )
        recursive = string_as_bool( item.get("recursive", True) )
        self.__watch_directory( directory, elems, integrated_elems, load_panel_dict, recursive, force_watch=True )

    def __watch_directory( self, directory, elems, integrated_elems, load_panel_dict, recursive, force_watch=False ):

        def quick_load( tool_file, async=True ):
            try:
                tool = self.load_tool( tool_file )
                self.__add_tool( tool, load_panel_dict, elems )
                # Always load the tool into the integrated_panel_dict, or it will not be included in the integrated_tool_panel.xml file.
                key = 'tool_%s' % str( tool.id )
                integrated_elems[ key ] = tool

                if async:
                    self._load_tool_panel()
                    self._save_integrated_tool_panel()
                return tool.id
            except Exception:
                log.exception("Failed to load potential tool %s." % tool_file)
                return None

        tool_loaded = False
        for name in os.listdir( directory ):
            child_path = os.path.join(directory, name)
            if os.path.isdir(child_path) and recursive:
                self.__watch_directory(child_path, elems, integrated_elems, load_panel_dict, recursive)
            elif self._looks_like_a_tool(child_path):
                quick_load( child_path, async=False )
                tool_loaded = True
        if tool_loaded or force_watch:
            self._tool_watcher.watch_directory( directory, quick_load )

    def load_tool( self, config_file, guid=None, repository_id=None, use_cached=False, **kwds ):
        """Load a single tool from the file named by `config_file` and return an instance of `Tool`."""
        # Parse XML configuration file and get the root element
        tool = None
        if use_cached:
            tool = self.load_tool_from_cache(config_file)
        if not tool:
            tool = self.create_tool( config_file=config_file, repository_id=repository_id, guid=guid, **kwds )
            if tool.tool_shed_repository or not guid:
                self.add_tool_to_cache(tool, config_file)
        if not tool.id.startswith("__"):
            # do not monitor special tools written to tmp directory - no reason
            # to monitor such a large directory.
            self._tool_watcher.watch_file( config_file, tool.id )
        return tool

    def add_tool_to_cache(self, tool, config_file):
        tool_cache = getattr(self.app, 'tool_cache', None)
        if tool_cache:
            self.app.tool_cache.cache_tool(config_file, tool)

    def load_tool_from_cache(self, config_file):
        tool_cache = getattr( self.app, 'tool_cache', None )
        tool = tool_cache and tool_cache.get_tool( config_file )
        return tool

    def load_hidden_lib_tool( self, path ):
        tool_xml = os.path.join( os.getcwd(), "lib", path )
        return self.load_hidden_tool( tool_xml )

    def load_hidden_tool( self, config_file, **kwds ):
        """ Load a hidden tool (in this context meaning one that does not
        appear in the tool panel) and register it in _tools_by_id.
        """
        tool = self.load_tool( config_file, **kwds )
        self.register_tool( tool )
        return tool

    def register_tool( self, tool ):
        tool_id = tool.id
        version = tool.version or None
        if tool_id not in self._tool_versions_by_id:
            self._tool_versions_by_id[ tool_id ] = { version: tool }
        else:
            self._tool_versions_by_id[ tool_id ][ version ] = tool
        if tool_id in self._tools_by_id:
            related_tool = self._tools_by_id[ tool_id ]
            # This one becomes the default un-versioned tool
            # if newer.
            if self._newer_tool( tool, related_tool ):
                self._tools_by_id[ tool_id ] = tool
        else:
            self._tools_by_id[ tool_id ] = tool

    def package_tool( self, trans, tool_id ):
        """
        Create a tarball with the tool's xml, help images, and test data.
        :param trans: the web transaction
        :param tool_id: the tool ID from app.toolbox
        :returns: tuple of tarball filename, success True/False, message/None
        """
        # Make sure the tool is actually loaded.
        if tool_id not in self._tools_by_id:
            raise ObjectNotFound("No tool found with id '%s'." % escape( tool_id ))
        else:
            tool = self._tools_by_id[ tool_id ]
            return tool.to_archive()

    def reload_tool_by_id( self, tool_id ):
        """
        Attempt to reload the tool identified by 'tool_id', if successful
        replace the old tool.
        """
        if tool_id not in self._tools_by_id:
            message = "No tool with id %s" % escape( tool_id )
            status = 'error'
        else:
            old_tool = self._tools_by_id[ tool_id ]
            new_tool = self.load_tool( old_tool.config_file, use_cached=False )
            # The tool may have been installed from a tool shed, so set the tool shed attributes.
            # Since the tool version may have changed, we don't override it here.
            new_tool.id = old_tool.id
            new_tool.guid = old_tool.guid
            new_tool.tool_shed = old_tool.tool_shed
            new_tool.repository_name = old_tool.repository_name
            new_tool.repository_owner = old_tool.repository_owner
            new_tool.installed_changeset_revision = old_tool.installed_changeset_revision
            new_tool.old_id = old_tool.old_id
            # Replace old_tool with new_tool in self._tool_panel
            tool_key = 'tool_' + tool_id
            for key, val in self._tool_panel.items():
                if key == tool_key:
                    self._tool_panel[ key ] = new_tool
                    break
                elif key.startswith( 'section' ):
                    if tool_key in val.elems:
                        self._tool_panel[ key ].elems[ tool_key ] = new_tool
                        break
            # (Re-)Register the reloaded tool, this will handle
            #  _tools_by_id and _tool_versions_by_id
            self.register_tool( new_tool )
            message = "Reloaded the tool:<br/>"
            message += "<b>name:</b> %s<br/>" % escape( old_tool.name )
            message += "<b>id:</b> %s<br/>" % escape( old_tool.id )
            message += "<b>version:</b> %s" % escape( old_tool.version )
            status = 'done'
        return message, status

    def remove_tool_by_id( self, tool_id, remove_from_panel=True ):
        """
        Attempt to remove the tool identified by 'tool_id'. Ignores
        tool lineage - so to remove a tool with potentially multiple
        versions send remove_from_panel=False and handle the logic of
        promoting the next newest version of the tool into the panel
        if needed.
        """
        if tool_id not in self._tools_by_id:
            message = "No tool with id %s" % escape( tool_id )
            status = 'error'
        else:
            tool = self._tools_by_id[ tool_id ]
            del self._tools_by_id[ tool_id ]
            tool_cache = getattr( self.app, 'tool_cache', None )
            if tool_cache:
                tool_cache.expire_tool( tool_id )
            if remove_from_panel:
                tool_key = 'tool_' + tool_id
                for key, val in self._tool_panel.items():
                    if key == tool_key:
                        del self._tool_panel[ key ]
                        break
                    elif key.startswith( 'section' ):
                        if tool_key in val.elems:
                            del self._tool_panel[ key ].elems[ tool_key ]
                            break
                if tool_id in self.data_manager_tools:
                    del self.data_manager_tools[ tool_id ]
            # TODO: do we need to manually remove from the integrated panel here?
            message = "Removed the tool:<br/>"
            message += "<b>name:</b> %s<br/>" % escape( tool.name )
            message += "<b>id:</b> %s<br/>" % escape( tool.id )
            message += "<b>version:</b> %s" % escape( tool.version )
            status = 'done'
        return message, status

    def get_sections( self ):
        for k, v in self._tool_panel.items():
            if isinstance( v, ToolSection ):
                yield (v.id, v.name)

    def find_section_id( self, tool_panel_section_id ):
        """
        Find the section ID referenced by the key or return '' indicating
        no such section id.
        """
        if not tool_panel_section_id:
            tool_panel_section_id = ''
        else:
            if tool_panel_section_id not in self._tool_panel:
                # Hack introduced without comment in a29d54619813d5da992b897557162a360b8d610c-
                # not sure why it is needed.
                fixed_tool_panel_section_id = 'section_%s' % tool_panel_section_id
                if fixed_tool_panel_section_id in self._tool_panel:
                    tool_panel_section_id = fixed_tool_panel_section_id
                else:
                    tool_panel_section_id = ''
        return tool_panel_section_id

    def _load_workflow( self, workflow_id ):
        """
        Return an instance of 'Workflow' identified by `id`,
        which is encoded in the tool panel.
        """
        id = self.app.security.decode_id( workflow_id )
        stored = self.app.model.context.query( self.app.model.StoredWorkflow ).get( id )
        return stored.latest_workflow

    def tool_panel_contents( self, trans, **kwds ):
        """ Filter tool_panel contents for displaying for user.
        """
        filter_method = self._build_filter_method( trans )
        for _, item_type, elt in self._tool_panel.panel_items_iter():
            elt = filter_method( elt, item_type )
            if elt:
                yield elt

    def to_dict( self, trans, in_panel=True, **kwds ):
        """
        to_dict toolbox.
        """
        if in_panel:
            panel_elts = list( self.tool_panel_contents( trans, **kwds ) )
            # Produce panel.
            rval = []
            kwargs = dict(
                trans=trans,
                link_details=True
            )
            for elt in panel_elts:
                rval.append( elt.to_dict( **kwargs ) )
        else:
            filter_method = self._build_filter_method( trans )
            tools = []
            for id, tool in self._tools_by_id.items():
                tool = filter_method( tool, panel_item_types.TOOL )
                if not tool:
                    continue
                tools.append( tool.to_dict( trans, link_details=True ) )
            rval = tools

        return rval

    def shutdown(self):
        exception = None
        try:
            self._tool_watcher.shutdown()
        except Exception as e:
            exception = e

        try:
            self._tool_conf_watcher.shutdown()
        except Exception as e:
            exception = exception or e

        if exception:
            raise exception

    def _lineage_in_panel( self, panel_dict, tool=None, tool_lineage=None ):
        """ If tool with same lineage already in panel (or section) - find
        and return it. Otherwise return None.
        """
        if tool_lineage is None:
            assert tool is not None
            if not hasattr( tool, "lineage" ):
                return None
            tool_lineage = tool.lineage
        lineage_tool_versions = tool_lineage.get_versions( reverse=True )
        for lineage_tool_version in lineage_tool_versions:
            lineage_tool = self._tool_from_lineage_version( lineage_tool_version )
            if lineage_tool:
                lineage_id = lineage_tool.id
                if panel_dict.has_tool_with_id( lineage_id ):
                    return panel_dict.get_tool_with_id( lineage_id )
        return None

    def _newer_tool( self, tool1, tool2 ):
        """ Return True if tool1 is considered "newer" given its own lineage
        description.
        """
        if not hasattr( tool1, "lineage" ):
            return True
        lineage_tool_versions = tool1.lineage.get_versions()
        for lineage_tool_version in lineage_tool_versions:
            lineage_tool = self._tool_from_lineage_version( lineage_tool_version )
            if lineage_tool is tool1:
                return False
            if lineage_tool is tool2:
                return True
        return True

    def _tool_from_lineage_version( self, lineage_tool_version ):
        if lineage_tool_version.id_based:
            return self._tools_by_id.get( lineage_tool_version.id, None )
        else:
            return self._tool_versions_by_id.get( lineage_tool_version.id, {} ).get( lineage_tool_version.version, None )

    def _build_filter_method( self, trans ):
        context = Bunch( toolbox=self, trans=trans )
        filters = self._filter_factory.build_filters( trans )
        return lambda element, item_type: _filter_for_panel(element, item_type, filters, context)


def _filter_for_panel( item, item_type, filters, context ):
    """
    Filters tool panel elements so that only those that are compatible
    with provided filters are kept.
    """
    def _apply_filter( filter_item, filter_list ):
        for filter_method in filter_list:
            if not filter_method( context, filter_item ):
                return False
        return True
    if item_type == panel_item_types.TOOL:
        if _apply_filter( item, filters[ 'tool' ] ):
            return item
    elif item_type == panel_item_types.LABEL:
        if _apply_filter( item, filters[ 'label' ] ):
            return item
    elif item_type == panel_item_types.SECTION:
        # Filter section item-by-item. Only show a label if there are
        # non-filtered tools below it.

        if _apply_filter( item, filters[ 'section' ] ):
            cur_label_key = None
            tools_under_label = False
            filtered_elems = item.elems.copy()
            for key, section_item_type, section_item in item.panel_items_iter():
                if section_item_type == panel_item_types.TOOL:
                    # Filter tool.
                    if _apply_filter( section_item, filters[ 'tool' ] ):
                        tools_under_label = True
                    else:
                        del filtered_elems[ key ]
                elif section_item_type == panel_item_types.LABEL:
                    # If there is a label and it does not have tools,
                    # remove it.
                    if ( cur_label_key and not tools_under_label ) or not _apply_filter( section_item, filters[ 'label' ] ):
                        del filtered_elems[ cur_label_key ]

                    # Reset attributes for new label.
                    cur_label_key = key
                    tools_under_label = False

            # Handle last label.
            if cur_label_key and not tools_under_label:
                del filtered_elems[ cur_label_key ]

            # Only return section if there are elements.
            if len( filtered_elems ) != 0:
                copy = item.copy()
                copy.elems = filtered_elems
                return copy

    return None


class BaseGalaxyToolBox(AbstractToolBox):
    """
    Extend the AbstractToolBox with more Galaxy tooling-specific
    functionality. Adds dependencies on dependency resolution and
    tool loading modules, that an abstract description of panels
    shouldn't really depend on.
    """

    def __init__(self, config_filenames, tool_root_dir, app, tool_conf_watcher=None):
        super(BaseGalaxyToolBox, self).__init__(config_filenames, tool_root_dir, app, tool_conf_watcher=tool_conf_watcher)
        self._init_dependency_manager()

    @property
    def sa_session( self ):
        """
        Returns a SQLAlchemy session
        """
        return self.app.model.context

    def _looks_like_a_tool(self, path):
        return looks_like_a_tool(path, enable_beta_formats=getattr(self.app.config, "enable_beta_tool_formats", False))

    def _init_dependency_manager( self ):
        self.dependency_manager = build_dependency_manager( self.app.config )

    def reload_dependency_manager(self):
        self._init_dependency_manager()<|MERGE_RESOLUTION|>--- conflicted
+++ resolved
@@ -9,20 +9,6 @@
 from six.moves.urllib.parse import urlparse
 
 from galaxy.exceptions import ObjectNotFound
-<<<<<<< HEAD
-
-# Extra tool dependency not used by AbstractToolBox but by
-# BaseGalaxyToolBox
-from galaxy.tools.deps import build_dependency_manager
-from galaxy.tools.loader_directory import looks_like_a_tool
-
-from galaxy.util.bunch import Bunch
-from galaxy.util.dictifiable import Dictifiable
-from galaxy.util.odict import odict
-from galaxy.util import listify
-from galaxy.util import parse_xml
-from galaxy.util import string_as_bool
-=======
 from galaxy.queue_worker import reload_toolbox
 # Next two are extra tool dependency not used by AbstractToolBox but by
 # BaseGalaxyToolBox.
@@ -34,31 +20,19 @@
 from galaxy.util.bunch import Bunch
 from galaxy.util.dictifiable import Dictifiable
 from galaxy.util.odict import odict
->>>>>>> b102e201
 
 from .filters import FilterFactory
 from .integrated_panel import ManagesIntegratedToolPanelMixin
 from .lineages import LineageMap
-<<<<<<< HEAD
-from .panel import ToolPanelElements
-from .panel import ToolSectionLabel
-from .panel import ToolSection
-from .panel import panel_item_types
-=======
 from .panel import panel_item_types
 from .panel import ToolPanelElements
 from .panel import ToolSection
 from .panel import ToolSectionLabel
->>>>>>> b102e201
 from .parser import ensure_tool_conf_item, get_toolbox_parser
 from .tags import tool_tag_manager
 from .watcher import get_tool_watcher
 from .watcher import get_tool_conf_watcher
 
-<<<<<<< HEAD
-
-=======
->>>>>>> b102e201
 log = logging.getLogger( __name__ )
 
 
