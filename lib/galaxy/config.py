"""
Universe configuration builder.
"""

import sys, os
import logging, logging.config
from optparse import OptionParser
import ConfigParser
from galaxy.util import string_as_bool

log = logging.getLogger( __name__ )

def resolve_path( path, root ):
    """If 'path' is relative make absolute by prepending 'root'"""
    if not( os.path.isabs( path ) ):
        path = os.path.join( root, path )
    return path
      
class ConfigurationError( Exception ):
    pass

class Configuration( object ):
    def __init__( self, **kwargs ):
        self.config_dict = kwargs
        self.root = kwargs.get( 'root_dir', '.' )
        # Database related configuration
        self.database = resolve_path( kwargs.get( "database_file", "database/universe.d" ), self.root )
        self.database_connection =  kwargs.get( "database_connection", False )
        self.database_engine_options = get_database_engine_options( kwargs )                        
        self.database_create_tables = string_as_bool( kwargs.get( "database_create_tables", "True" ) )
        # Where dataset files are stored
        self.file_path = resolve_path( kwargs.get( "file_path", "database/files" ), self.root )
        self.new_file_path = resolve_path( kwargs.get( "new_file_path", "database/tmp" ), self.root )
        self.tool_path = resolve_path( kwargs.get( "tool_path", "tools" ), self.root )
        self.tool_data_path = resolve_path( kwargs.get( "tool_data_path", "tool-data" ), os.getcwd() )
        self.test_conf = resolve_path( kwargs.get( "test_conf", "" ), self.root )
        self.tool_config = resolve_path( kwargs.get( 'tool_config_file', 'tool_conf.xml' ), self.root )
        self.tool_secret = kwargs.get( "tool_secret", "" )
        self.id_secret = kwargs.get( "id_secret", "USING THE DEFAULT IS NOT SECURE!" )
        self.use_remote_user = string_as_bool( kwargs.get( "use_remote_user", "False" ) )
        self.remote_user_maildomain = kwargs.get( "remote_user_maildomain", None )
        self.require_login = string_as_bool( kwargs.get( "require_login", "False" ) )
        self.allow_user_creation = string_as_bool( kwargs.get( "allow_user_creation", "True" ) )
        self.allow_user_deletion = string_as_bool( kwargs.get( "allow_user_deletion", "False" ) )
        self.template_path = resolve_path( kwargs.get( "template_path", "templates" ), self.root )
        self.template_cache = resolve_path( kwargs.get( "template_cache_path", "database/compiled_templates" ), self.root )
        self.local_job_queue_workers = int( kwargs.get( "local_job_queue_workers", "5" ) )
        self.cluster_job_queue_workers = int( kwargs.get( "cluster_job_queue_workers", "3" ) )
        self.job_scheduler_policy = kwargs.get("job_scheduler_policy", "FIFO")
        self.job_queue_cleanup_interval = int( kwargs.get("job_queue_cleanup_interval", "5") )
        self.job_working_directory = resolve_path( kwargs.get( "job_working_directory", "database/job_working_directory" ), self.root )
<<<<<<< HEAD
        self.admin_users = kwargs.get( "admin_users", "" )
=======
        self.outputs_to_working_directory = string_as_bool( kwargs.get( 'outputs_to_working_directory', False ) )
        self.admin_pass = kwargs.get('admin_pass',"galaxy")
>>>>>>> 1423af2f
        self.sendmail_path = kwargs.get('sendmail_path',"/usr/sbin/sendmail")
        self.mailing_join_addr = kwargs.get('mailing_join_addr',"galaxy-user-join@bx.psu.edu")
        self.error_email_to = kwargs.get( 'error_email_to', None )
        self.smtp_server = kwargs.get( 'smtp_server', None )
        self.start_job_runners = kwargs.get( 'start_job_runners', None )
        self.default_cluster_job_runner = kwargs.get( 'default_cluster_job_runner', 'local:///' )
        self.pbs_application_server = kwargs.get('pbs_application_server', "" )
        self.pbs_dataset_server = kwargs.get('pbs_dataset_server', "" )
        self.pbs_dataset_path = kwargs.get('pbs_dataset_path', "" )
        self.pbs_stage_path = kwargs.get('pbs_stage_path', "" )
        self.use_heartbeat = string_as_bool( kwargs.get( 'use_heartbeat', 'False' ) )
        self.use_memdump = string_as_bool( kwargs.get( 'use_memdump', 'False' ) )
        self.log_memory_usage = string_as_bool( kwargs.get( 'log_memory_usage', 'False' ) )
        self.log_events = string_as_bool( kwargs.get( 'log_events', 'False' ) )
        self.ucsc_display_sites = kwargs.get( 'ucsc_display_sites', "main,test,archaea" ).lower().split(",")
        self.gbrowse_display_sites = kwargs.get( 'gbrowse_display_sites', "wormbase,flybase,elegans" ).lower().split(",")
        self.brand = kwargs.get( 'brand', None )
        self.wiki_url = kwargs.get( 'wiki_url', 'http://g2.trac.bx.psu.edu/' )
        self.bugs_email = kwargs.get( 'bugs_email', None )
        self.blog_url = kwargs.get( 'blog_url', None )
        self.screencasts_url = kwargs.get( 'screencasts_url', None )
        self.library_import_dir = kwargs.get( 'library_import_dir', None )
        if self.library_import_dir is not None and not os.path.exists( self.library_import_dir ):
            raise ConfigurationError( "library_import_dir specified in config (%s) does not exist" % self.library_import_dir )
        # Configuration options for taking advantage of nginx features
        self.nginx_x_accel_redirect_base = kwargs.get( 'nginx_x_accel_redirect_base', False )
        self.nginx_upload_location = kwargs.get( 'nginx_upload_store', False )
        if self.nginx_upload_location:
            self.nginx_upload_location = os.path.abspath( self.nginx_upload_location )
        # Parse global_conf and save the parser
        global_conf = kwargs.get( 'global_conf', None )
        global_conf_parser = ConfigParser.ConfigParser()
        self.global_conf_parser = global_conf_parser
        if global_conf and "__file__" in global_conf:
            global_conf_parser.read(global_conf['__file__'])
        #Store per-tool runner config
        try:
            self.tool_runners = global_conf_parser.items("galaxy:tool_runners")
        except ConfigParser.NoSectionError:
            self.tool_runners = []
        self.datatypes_config = kwargs.get( 'datatypes_config_file', 'datatypes_conf.xml' )
    def get( self, key, default ):
        return self.config_dict.get( key, default )
    def get_bool( self, key, default ):
        if key in self.config_dict:
            return string_as_bool( self.config_dict[key] )
        else:
            return default
    def check( self ):
        # Check that required directories exist
        for path in self.root, self.file_path, self.tool_path, self.tool_data_path, self.template_path, self.job_working_directory:
            if not os.path.isdir( path ):
                raise ConfigurationError("Directory does not exist: %s" % path )
        # Check that required files exist
        for path in self.tool_config, self.datatypes_config:
            if not os.path.isfile(path):
                raise ConfigurationError("File not found: %s" % path )

def get_database_engine_options( kwargs ):
    """
    Allow options for the SQLAlchemy database engine to be passed by using
    the prefix "database_engine_option_".
    """
    conversions =  {
        'convert_unicode': string_as_bool,
        'pool_timeout': int,
        'echo': string_as_bool,
        'echo_pool': string_as_bool,
        'pool_recycle': int,
        'pool_size': int,
        'max_overflow': int,
        'pool_threadlocal': string_as_bool
    }
    prefix = "database_engine_option_"
    prefix_len = len( prefix )
    rval = {}
    for key, value in kwargs.iteritems():
        if key.startswith( prefix ):
            key = key[prefix_len:]
            if key in conversions:
                value = conversions[key](value)
            rval[ key  ] = value
    return rval

def configure_logging( config ):
    """
    Allow some basic logging configuration to be read from the cherrpy
    config.
    """
    # PasteScript will have already configured the logger if the appropriate
    # sections were found in the config file, so we do nothing if the
    # config has a loggers section, otherwise we do some simple setup
    # using the 'log_*' values from the config.
    if config.global_conf_parser.has_section( "loggers" ):
        return
    format = config.get( "log_format", "%(name)s %(levelname)s %(asctime)s %(message)s" )
    level = logging._levelNames[ config.get( "log_level", "DEBUG" ) ]
    destination = config.get( "log_destination", "stdout" )
    log.info( "Logging at '%s' level to '%s'" % ( level, destination ) )
    # Get root logger
    root = logging.getLogger()
    # Set level
    root.setLevel( level )
    # Turn down paste httpserver logging
    if level <= logging.DEBUG:
        logging.getLogger( "paste.httpserver.ThreadPool" ).setLevel( logging.WARN )
    # Remove old handlers
    for h in root.handlers[:]: 
        root.removeHandler(h)
    # Create handler
    if destination == "stdout":
        handler = logging.StreamHandler( sys.stdout )
    else:
        handler = logging.FileHandler( destination )
    # Create formatter
    formatter = logging.Formatter( format )    
    # Hook everything up
    handler.setFormatter( formatter )
    root.addHandler( handler )
    
    <|MERGE_RESOLUTION|>--- conflicted
+++ resolved
@@ -49,12 +49,8 @@
         self.job_scheduler_policy = kwargs.get("job_scheduler_policy", "FIFO")
         self.job_queue_cleanup_interval = int( kwargs.get("job_queue_cleanup_interval", "5") )
         self.job_working_directory = resolve_path( kwargs.get( "job_working_directory", "database/job_working_directory" ), self.root )
-<<<<<<< HEAD
+        self.outputs_to_working_directory = string_as_bool( kwargs.get( 'outputs_to_working_directory', False ) )
         self.admin_users = kwargs.get( "admin_users", "" )
-=======
-        self.outputs_to_working_directory = string_as_bool( kwargs.get( 'outputs_to_working_directory', False ) )
-        self.admin_pass = kwargs.get('admin_pass',"galaxy")
->>>>>>> 1423af2f
         self.sendmail_path = kwargs.get('sendmail_path',"/usr/sbin/sendmail")
         self.mailing_join_addr = kwargs.get('mailing_join_addr',"galaxy-user-join@bx.psu.edu")
         self.error_email_to = kwargs.get( 'error_email_to', None )
