"""
Contains the main interface in the Universe class
"""
import logging, os, sets, string, shutil, urllib, re, socket
from cgi import escape, FieldStorage
from galaxy import util, datatypes, jobs, web, util
from galaxy.web.base.controller import *
from galaxy.model.orm import *

log = logging.getLogger( __name__ )

class RootController( BaseController ):
    
    @web.expose
    def default(self, trans, target1=None, target2=None, **kwd):
        return 'This link may not be followed from within Galaxy.'
    
    @web.expose
    def index(self, trans, id=None, tool_id=None, mode=None, m_c=None, m_a=None, **kwd):
        return trans.fill_template( "root/index.mako",
                                    tool_id=tool_id,
                                    m_c=m_c, m_a=m_a )
        
    ## ---- Tool related -----------------------------------------------------
    
    @web.expose
    def tool_menu( self, trans ):
        return trans.fill_template('/root/tool_menu.mako', toolbox=self.get_toolbox() )

    @web.expose
    def tool_help( self, trans, id ):
        """Return help page for tool identified by 'id' if available"""
        toolbox = self.get_toolbox()
        tool = toolbox.tools_by_id.get(id, '')
        yield "<html><body>"
        if not tool:
            yield "Unknown tool id '%d'" % id
        elif tool.help:
            yield tool.help
        else:
            yield "No additional help available for tool '%s'" % tool.name
        yield "</body></html>"

    ## ---- Root history display ---------------------------------------------

    @web.expose
    def history( self, trans, as_xml=False, show_deleted=False ):
        """
        Display the current history, creating a new history if neccesary.
        
        NOTE: No longer accepts "id" or "template" options for security reasons.
        """
        try:
            history = trans.get_history()
        except:
            return self.history_new(trans)
        if as_xml:
            trans.response.set_content_type('text/xml')
            return trans.fill_template_mako( "root/history_as_xml.mako", history=history )
        else:
            template = "root/history.mako"
            return trans.fill_template( "root/history.mako", history = history, show_deleted = util.string_as_bool( show_deleted ) )

    @web.expose
    def dataset_state ( self, trans, id=None, stamp=None ):
        if id is not None:
            try: 
                data = self.app.model.HistoryDatasetAssociation.get( id )
            except: 
                return trans.show_error_message( "Unable to check dataset %s." %str( id ) )
            trans.response.headers['X-Dataset-State'] = data.state
            trans.response.headers['Pragma'] = 'no-cache'
            trans.response.headers['Expires'] = '0'
            return data.state
        else:
            return trans.show_error_message( "Must specify a dataset id.")

    @web.expose
    def dataset_code( self, trans, id=None, hid=None, stamp=None ):
        if id is not None:
            try: 
                data = self.app.model.HistoryDatasetAssociation.get( id )
            except: 
                return trans.show_error_message( "Unable to check dataset %s." %str( id ) )
            trans.response.headers['Pragma'] = 'no-cache'
            trans.response.headers['Expires'] = '0'
            return trans.fill_template("root/history_item.mako", data=data, hid=hid)
        else:
            return trans.show_error_message( "Must specify a dataset id.")

    @web.json
    def history_item_updates( self, trans, ids=None, states=None ):
        # Avoid caching
        trans.response.headers['Pragma'] = 'no-cache'
        trans.response.headers['Expires'] = '0'
        # Create new HTML for any that have changed
        rval = {}
        if ids is not None and states is not None:
            ids = map( int, ids.split( "," ) )
            states = states.split( "," )
            for id, state in zip( ids, states ):
                data = self.app.model.HistoryDatasetAssociation.get( id )
                if data.state != state:
                    rval[id] = {
                        "state": data.state,
                        "html": trans.fill_template( "root/history_item.mako", data=data, hid=data.hid )
                    }
        return rval

    ## ---- Dataset display / editing ----------------------------------------

    @web.expose
    def display( self, trans, id=None, hid=None, tofile=None, toext=".txt", **kwd ):
        """
        Returns data directly into the browser. 
        Sets the mime-type according to the extension
        """
        if hid is not None:
            try:
                hid = int( hid )
            except:
                return "hid '%s' is invalid" %str( hid )
            history = trans.get_history()
            for dataset in history.datasets:
                if dataset.hid == hid:
                    data = dataset
                    break
            else:
                raise Exception( "No dataset with hid '%d'" % hid )
        else:
            try:
                data = self.app.model.HistoryDatasetAssociation.get( id )
            except:
                return "Dataset id '%s' is invalid" %str( id )
        if data:
            if trans.app.security_agent.allow_action( trans.user, data.permitted_actions.DATASET_ACCESS, dataset = data ):
                mime = trans.app.datatypes_registry.get_mimetype_by_extension( data.extension.lower() )
                trans.response.set_content_type(mime)
                if tofile:
                    fStat = os.stat(data.file_name)
                    trans.response.headers['Content-Length'] = int(fStat.st_size)
                    if toext[0:1] != ".":
                        toext = "." + toext
                    valid_chars = '.,^_-()[]0123456789abcdefghijklmnopqrstuvwxyzABCDEFGHIJKLMNOPQRSTUVWXYZ'
                    fname = data.name
                    fname = ''.join(c in valid_chars and c or '_' for c in fname)[0:150]
                    trans.response.headers["Content-Disposition"] = "attachment; filename=GalaxyHistoryItem-%s-[%s]%s" % (data.hid, fname, toext)
                trans.log_event( "Display dataset id: %s" % str(id) )
                try:
                    return open( data.file_name )
                except: 
                    return "This dataset contains no content"
            else:
                return "You are not privileged to view this dataset."
        else:
            return "No dataset with id '%s'" % str( id )

    @web.expose
    def display_child(self, trans, parent_id=None, designation=None, tofile=None, toext=".txt"):
        """
        Returns child data directly into the browser, based upon parent_id and designation.
        """
        try:
            data = self.app.model.HistoryDatasetAssociation.get( parent_id )
            if data:
                child = data.get_child_by_designation( designation )
                if child:
                    if trans.app.security_agent.allow_action( trans.user, child.permitted_actions.DATASET_ACCESS, dataset = child ):
                        return self.display( trans, id=child.id, tofile=tofile, toext=toext )
                    else:
                        return "You are not privileged to access this dataset."
        except Exception:
            pass
        return "A child named %s could not be found for data %s" % ( designation, parent_id )

    @web.expose
    def display_as( self, trans, id=None, display_app=None, **kwd ):
        """Returns a file in a format that can successfully be displayed in display_app"""
        data = self.app.model.HistoryDatasetAssociation.get( id )
        if data:
            if trans.app.security_agent.allow_action( trans.user, data.permitted_actions.DATASET_ACCESS, dataset = data ):
                trans.response.set_content_type( data.get_mime() )
                trans.log_event( "Formatted dataset id %s for display at %s" % ( str( id ), display_app ) )
                return data.as_display_type( display_app, **kwd )
            else:
                return "You are not privileged to access this dataset."
        else:
            return "No data with id=%d" % id

    @web.expose
    def peek(self, trans, id=None):
        """Returns a 'peek' at the data"""
        data = self.app.model.HistoryDatasetAssociation.get( id )
        if data:
            yield "<html><body><pre>"
            yield data.peek
            yield "</pre></body></html>"
        else:
            yield "No data with id=%d" % id

    @web.expose
    def edit(self, trans, id=None, hid=None, lid=None, **kwd):
        """Returns data directly into the browser. Sets the mime-type according to the extension"""
        if hid is not None:
            history = trans.get_history()
            # TODO: hid handling
            data = history.datasets[ int( hid ) - 1 ]
        elif lid is not None:
            data = self.app.model.LibraryFolderDatasetAssociation.get( lid )
        elif id is not None: 
            data = self.app.model.HistoryDatasetAssociation.get( id )
        else:
            trans.log_event( "Problem loading dataset id %s with history id %s and library id %s." % ( str( id ), str( hid ), str( lid ) ) )
            return trans.show_error_message( "Problem loading dataset." )
        if data is None:
            trans.log_event( "Problem retrieving dataset id %s with history id %s and library id %s." % ( str( id ), str( hid ), str( lid ) ) )
            return trans.show_error_message( "Problem retrieving dataset." )
        if id is not None and data.history.user is not None and data.history.user != trans.user:
            return trans.show_error_message( "This instance of a dataset (%s) in a history does not belong to you." % ( data.id ) )
        if trans.app.security_agent.allow_action( trans.user, data.permitted_actions.DATASET_ACCESS, dataset = data ):
            p = util.Params(kwd, safe=False)
            
            can_edit_metadata = lid is None or trans.app.security_agent.allow_action( trans.user, data.permitted_actions.DATASET_EDIT_METADATA, dataset = data )
            if p.change:
                # The user clicked the Save button on the 'Change data type' form
                if not can_edit_metadata:
                    return trans.show_error_message( "You are not authorized to change this dataset's metadata." )
                trans.app.datatypes_registry.change_datatype( data, p.datatype )
                trans.app.model.flush()
            elif p.save:
                # The user clicked the Save button on the 'Edit Attributes' form
                if not can_edit_metadata:
                    return trans.show_error_message( "You are not authorized to change this dataset's metadata." )
                data.name  = p.name
                data.info  = p.info
                
                # The following for loop will save all metadata_spec items
                for name, spec in data.datatype.metadata_spec.items():
                    if spec.get("readonly"):
                        continue
                    optional = p.get("is_"+name, None)
                    if optional and optional == 'true':
                        # optional element... == 'true' actually means it is NOT checked (and therefore ommitted)
                        setattr(data.metadata, name, None)
                    else:
                        setattr( data.metadata, name, spec.unwrap( p.get (name, None) ) )

                data.datatype.after_edit( data )
                trans.app.model.flush()
                return trans.show_ok_message( "Attributes updated", refresh_frames=['history'] )
            elif p.detect:
                # The user clicked the Auto-detect button on the 'Edit Attributes' form
                if not can_edit_metadata:
                    return trans.show_error_message( "You are not authorized to change this dataset's metadata." )
                for name, spec in data.metadata.spec.items():
                    # We need to be careful about the attributes we are resetting
                    if name not in [ 'name', 'info', 'dbkey' ]:
                        if spec.get( 'default' ):
                            setattr( data.metadata, name, spec.unwrap( spec.get( 'default' ) ) )
                data.datatype.set_meta( data )
                data.datatype.after_edit( data )
                trans.app.model.flush()
                return trans.show_ok_message( "Attributes updated", refresh_frames=['history'] )
            elif p.convert_data:
                if lid is not None:
                    return trans.show_error_message( "Data in the library cannot be converted.  Please import it to a history and covert it." )
                """The user clicked the Convert button on the 'Convert to new format' form"""
                if not can_edit_metadata:
                    return trans.show_error_message( "You are not authorized to change this dataset's metadata." )
                target_type = kwd.get("target_type", None)
                if target_type:
                    msg = data.datatype.convert_dataset(trans, data, target_type)
                    return trans.show_ok_message( msg, refresh_frames=['history'] )
            elif p.update_roles:
                if not trans.user:
                    return trans.show_error_message( "You must be logged in if you want to change permissions." )
                if trans.app.security_agent.allow_action( trans.user, data.dataset.permitted_actions.DATASET_MANAGE_PERMISSIONS, dataset = data.dataset ):
                    permissions = {}
                    for k, v in trans.app.model.Dataset.permitted_actions.items():
                        in_roles = p.get( k + '_in', [] )
                        if not isinstance( in_roles, list ):
                            in_roles = [ in_roles ]
                        in_roles = [ trans.app.model.Role.get( x ) for x in in_roles ]
                        permissions[ trans.app.security_agent.get_action( v.action ) ] = in_roles
                    trans.app.security_agent.set_dataset_permissions( data.dataset, permissions )
                    data.dataset.refresh()
                else:
                    return trans.show_error_message( "You are not authorized to change this dataset's permissions" )
            data.datatype.before_edit( data )
            
            if "dbkey" in data.datatype.metadata_spec and not data.metadata.dbkey:
                # Copy dbkey into metadata, for backwards compatability
                # This looks like it does nothing, but getting the dbkey
                # returns the metadata dbkey unless it is None, in which
                # case it resorts to the old dbkey.  Setting the dbkey
                # sets it properly in the metadata
                data.metadata.dbkey = data.dbkey
            # let's not overwrite the imported datatypes module with the variable datatypes?
            ### the built-in 'id' is overwritten in lots of places as well
            ldatatypes = [x for x in trans.app.datatypes_registry.datatypes_by_extension.iterkeys()]
            ldatatypes.sort()
            trans.log_event( "Opened edit view on dataset %s" % str(id) )
            return trans.fill_template( "/dataset/edit_attributes.mako", data=data,
                                        datatypes=ldatatypes, err=None )
        else:
            return trans.show_error_message( "You do not have permission to edit this dataset's (%s) attributes." % id )

    def __delete_dataset( self, trans, id ):
        data = self.app.model.HistoryDatasetAssociation.get( id )
        if data:
            # Walk up parent datasets to find the containing history
            topmost_parent = data
            while topmost_parent.parent:
                topmost_parent = topmost_parent.parent
            assert topmost_parent in trans.history.datasets, "Data does not belong to current history"
            # Mark deleted and cleanup
            data.mark_deleted()
            data.clear_associated_files()
            trans.log_event( "Dataset id %s marked as deleted" % str(id) )
            if data.parent_id is None and len( data.creating_job_associations ) > 0:
                # Mark associated job for deletion
                job = data.creating_job_associations[0].job
                if job.state not in [ model.Job.states.QUEUED, model.Job.states.RUNNING, model.Job.states.NEW ]:
                    return
                # Are *all* of the job's other output datasets deleted?
                if job.check_if_output_datasets_deleted():
                    job.mark_deleted()                
            self.app.model.flush()

    @web.expose
    def delete( self, trans, id = None, show_deleted_on_refresh = False, **kwd):
        if id:
            if isinstance( id, list ):
                dataset_ids = id
            else:
                dataset_ids = [ id ]
            history = trans.get_history()
            for id in dataset_ids:
                try:
                    id = int( id )
                except:
                    continue
                self.__delete_dataset( trans, id )
        return self.history( trans, show_deleted = show_deleted_on_refresh )
        
    @web.expose
    def delete_async( self, trans, id = None, **kwd):
        if id:
            try:
                int( id )
            except:
                return "Dataset id '%s' is invalid" %str( id )
<<<<<<< HEAD
            history = trans.get_history()
            data = self.app.model.HistoryDatasetAssociation.get( id )
            if data:
                # Walk up parent datasets to find the containing history
                topmost_parent = data
                while topmost_parent.parent:
                    topmost_parent = topmost_parent.parent
                assert topmost_parent in history.datasets, "Data does not belong to current history"
                # Mark deleted and cleanup
                data.mark_deleted()
                data.clear_associated_files()
                self.app.model.flush()
                trans.log_event( "Dataset id %s marked as deleted async" % str(id) )
                if data.parent_id is None:
                    try:
                        self.app.job_stop_queue.put( data.creating_job_associations[0].job )
                    except IndexError:
                        pass    # upload tool will cause this since it doesn't have a job
            else:
                return "Dataset id '%s' is invalid" %str( id )
=======
            self.__delete_dataset( trans, id )
>>>>>>> 35168f40
        return "OK"

    ## ---- History management -----------------------------------------------

    @web.expose
    def history_options( self, trans ):
        """Displays a list of history related actions"""            
        return trans.fill_template( "/history/options.mako",
                                    user = trans.get_user(), history = trans.get_history() )

    @web.expose
    def history_delete( self, trans, id=None, **kwd):
        """Deletes a list of histories, ensures that histories are owned by current user"""
        history_names = []
        if id:
            if isinstance( id, list ):
                history_ids = id
            else:
                history_ids = [ id ]
            user = trans.get_user()
            for hid in history_ids:
                try:
                    int( hid )
                except:
                    return trans.show_message( "Invalid history: %s" % str( hid ) )
                history = self.app.model.History.get( hid )
                if history:
                    if history.user_id != None and user:
                        assert user.id == history.user_id, "History does not belong to current user"
                    # Delete DefaultHistoryPermissions
                    for dhp in history.default_permissions:
                        dhp.delete()
                        dhp.flush()
                    # Mark history as deleted in db
                    history.deleted = True
                    history_names.append(history.name)
                    # If deleting the current history, make a new current.
                    if history == trans.get_history():
                        trans.new_history()
                else:
                    return trans.show_message( "Not able to find history %s" % str( hid ) )
                self.app.model.flush()
                trans.log_event( "History id %s marked as deleted" % str(hid) )
        else:
            return trans.show_message( "You must select at least one history to delete." )
        return trans.show_message( "History deleted: %s" % ",".join(history_names),
                                           refresh_frames=['history'])

    @web.expose
    def history_undelete( self, trans, id=[], **kwd):
        """Undeletes a list of histories, ensures that histories are owned by current user"""
        history_names = []
        errors = []
        ok_msg = ""
        if id:
            if not isinstance( id, list ):
                id = id.split( "," )
            user = trans.get_user()
            for hid in id:
                try:
                    int( hid )
                except:
                    errors.append( "Invalid history: %s" % str( hid ) )
                    continue
                history = self.app.model.History.get( hid )
                if history:
                    if history.user != user:
                        errors.append( "History does not belong to current user." )
                        continue
                    if history.purged:
                        errors.append( "History has already been purged and can not be undeleted." )
                        continue
                    history_names.append( history.name )
                    history.deleted = False
                else:
                    errors.append( "Not able to find history %s." % str( hid ) )
                trans.log_event( "History id %s marked as undeleted" % str(hid) )
            self.app.model.flush()
            if history_names:
                ok_msg = "Histories (%s) have been undeleted." % ", ".join( history_names )
        else:
            errors.append( "You must select at least one history to undelete." )
        return self.history_available( trans, id=','.join( id ), show_deleted=True, ok_msg = ok_msg, error_msg = "  ".join( errors )  )
    
    @web.expose
    def history_undelete( self, trans, id=[], **kwd):
        """Undeletes a list of histories, ensures that histories are owned by current user"""
        history_names = []
        errors = []
        ok_msg = ""
        if id:
            if not isinstance( id, list ):
                id = id.split( "," )
            user = trans.get_user()
            for hid in id:
                try:
                    int( hid )
                except:
                    errors.append( "Invalid history: %s" % str( hid ) )
                    continue
                history = self.app.model.History.get( hid )
                if history:
                    if history.user != user:
                        errors.append( "History does not belong to current user." )
                        continue
                    if history.purged:
                        errors.append( "History has already been purged and can not be undeleted." )
                        continue
                    history_names.append( history.name )
                    history.deleted = False
                else:
                    errors.append( "Not able to find history %s." % str( hid ) )
                trans.log_event( "History id %s marked as undeleted" % str(hid) )
            self.app.model.flush()
            if history_names:
                ok_msg = "Histories (%s) have been undeleted." % ", ".join( history_names )
        else:
            errors.append( "You must select at least one history to undelete." )
        return self.history_available( trans, id=','.join( id ), show_deleted=True, ok_msg = ok_msg, error_msg = "  ".join( errors )  )
    
    @web.expose
    def clear_history( self, trans ):
        """Clears the history for a user"""
        history = trans.get_history()
        for dataset in history.datasets:
            dataset.deleted = True
            dataset.clear_associated_files()
        self.app.model.flush()
        trans.log_event( "History id %s cleared" % (str(history.id)) )
        trans.response.send_redirect( url_for("/index" ) )

    @web.expose
    @web.require_login( "share histories with other users" )
    def history_share( self, trans, id=None, email="", **kwd ):
        send_to_err = ""
        if not id:
            id = trans.get_history().id
        if not isinstance( id, list ):
            id = [ id ]
        histories = []
        history_names = []
        for hid in id:
            histories.append( trans.app.model.History.get( hid ) )
            history_names.append(histories[-1].name) 
        if not email:
            return trans.fill_template("/history/share.mako", histories=histories, email=email, send_to_err=send_to_err)
        user = trans.get_user()  
        send_to_user = trans.app.model.User.filter_by( email=email ).first()
<<<<<<< HEAD
        p = util.Params( kwd )
        if p.action and p.action == "no_share":
            trans.response.send_redirect( url_for( action='history_options' ) )
=======
>>>>>>> 35168f40
        if not send_to_user:
            send_to_err = "No such user"
        elif user.email == email:
            send_to_err = "You can't send histories to yourself"
        else:
            # if we're not checking or changing permissions, skip this step
            if not p.action or ( p.action and p.action != 'share' ):
                # ugly
                can_change = {}
                cannot_change = {}
                for history in histories:
                    for hda in history.active_datasets:
                        if not trans.app.security_agent.allow_action( send_to_user, trans.app.security_agent.permitted_actions.DATASET_ACCESS, dataset=hda ):
                            if trans.app.security_agent.allow_action( user, trans.app.security_agent.permitted_actions.DATASET_MANAGE_PERMISSIONS, dataset=hda ) and \
                               not hda.dataset.library_associations:
                                # don't change perms on datasets that exist in the library.
                                if p.action and p.action == "private":
                                    trans.app.security_agent.privately_share_dataset( hda.dataset, users=[ user, send_to_user ] )
                                elif p.action and p.action == "public":
                                    trans.app.security_agent.set_dataset_permissions( hda.dataset, { trans.app.security_agent.permitted_actions.DATASET_ACCESS : [] } )
                                elif history not in can_change:
                                    can_change[history] = [ hda ]
                                else:
                                    can_change[history].append( hda )
                            else:
                                if p.action and p.action in [ "private", "public" ]:
                                    pass # don't change stuff that the user doesn't have permission to change
                                elif history not in cannot_change:
                                    cannot_change[history] = [ hda ]
                                else:
                                    cannot_change[history].append( hda )
                if can_change or cannot_change:
                    return trans.fill_template("/history/share.mako", histories=histories, email=email, send_to_err=send_to_err, can_change=can_change, cannot_change=cannot_change)
            for history in histories:
                new_history = history.copy( target_user=send_to_user )
                new_history.name = history.name+" from "+user.email
                new_history.user_id = send_to_user.id
                trans.log_event( "History share, id: %s, name: '%s': to new id: %s" % (str(history.id), history.name, str(new_history.id)) )
            self.app.model.flush()
            return trans.show_message( "History (%s) has been shared with: %s" % (",".join(history_names),email) )
        return trans.fill_template( "/history/share.mako", histories=histories, email=email, send_to_err=send_to_err)

    @web.expose
    @web.require_login( "work with multiple histories" )
    def history_available( self, trans, id=[], do_operation = "view", show_deleted = False, ok_msg = "", error_msg="", as_xml=False, **kwd ):
        """
        List all available histories
        """
        if as_xml:
            trans.response.set_content_type('text/xml')
            return trans.fill_template( "/history/list_as_xml.mako" )
        if not isinstance( id, list ):
            id = id.split( "," )
        trans.log_event( "History id %s available" % str( id ) )
        
        history_operations = dict( share=self.history_share, rename=self.history_rename, delete=self.history_delete, undelete=self.history_undelete )
        
        if do_operation in history_operations:
            return history_operations[do_operation]( trans, id=id, show_deleted=show_deleted, ok_msg=ok_msg, error_msg=error_msg, **kwd  )

        return trans.fill_template( "/history/list.mako", ids=id,
                                    user=trans.get_user(),
                                    current_history=trans.get_history(),
                                    show_deleted=util.string_as_bool( show_deleted ),
                                    ok_msg=ok_msg, error_msg=error_msg )
        
        
        
    @web.expose
    def history_import( self, trans, id=None, confirm=False, **kwd ):
        msg = ""
        user = trans.get_user()
        user_history = trans.get_history()
        if not id:
            return trans.show_error_message( "You must specify a history you want to import.")
        import_history = trans.app.model.History.get( id )
        if not import_history:
            return trans.show_error_message( "The specified history does not exist.")
        if user:
            if import_history.user_id == user.id:
                return trans.show_error_message( "You cannot import your own history.")
            new_history = import_history.copy( target_user=trans.user )
            new_history.name = "imported: "+new_history.name
            new_history.user_id = user.id
            galaxy_session = trans.get_galaxy_session()
            try:
                association = trans.app.model.GalaxySessionToHistoryAssociation.filter_by( session_id=galaxy_session.id, history_id=new_history.id ).first()
            except:
                association = None
            new_history.add_galaxy_session( galaxy_session, association=association )
            new_history.flush()
            if not user_history.datasets:
                trans.set_history( new_history )
            trans.log_event( "History imported, id: %s, name: '%s': " % (str(new_history.id) , new_history.name ) )
            return trans.show_ok_message( """
                History "%s" has been imported. Click <a href="%s">here</a>
                to begin.""" % ( new_history.name, web.url_for( '/' ) ) )
        elif not user_history.datasets or confirm:
            new_history = import_history.copy()
            new_history.name = "imported: "+new_history.name
            new_history.user_id = None
            galaxy_session = trans.get_galaxy_session()
            try:
                association = trans.app.model.GalaxySessionToHistoryAssociation.filter_by( session_id=galaxy_session.id, history_id=new_history.id ).first()
            except:
                association = None
            new_history.add_galaxy_session( galaxy_session, association=association )
            new_history.flush()
            trans.set_history( new_history )
            trans.log_event( "History imported, id: %s, name: '%s': " % (str(new_history.id) , new_history.name ) )
            return trans.show_ok_message( """
                History "%s" has been imported. Click <a href="%s">here</a>
                to begin.""" % ( new_history.name, web.url_for( '/' ) ) )
        return trans.show_warn_message( """
            Warning! If you import this history, you will lose your current
            history. Click <a href="%s">here</a> to confirm.
            """ % web.url_for( id=id, confirm=True ) )

    @web.expose
    @web.require_login( "switch histories" )
    def history_switch( self, trans, id=None ):
        if not id:
            return trans.response.send_redirect( web.url_for( action='history_available' ) )
        else:
            new_history = trans.app.model.History.get( id )
            if new_history:
                galaxy_session = trans.get_galaxy_session()
                try:
                    association = trans.app.model.GalaxySessionToHistoryAssociation.filter_by( session_id=galaxy_session.id, history_id=new_history.id ).first()
                except:
                    association = None
                new_history.add_galaxy_session( galaxy_session, association=association )
                new_history.flush()
                trans.set_history( new_history )
                trans.log_event( "History switched to id: %s, name: '%s'" % (str(new_history.id), new_history.name ) )
                return trans.show_message( "History switched to: %s" % new_history.name,
                                           refresh_frames=['history'])
            else:
                return trans.show_error_message( "History not found" )
                
    @web.expose
    def history_new( self, trans ):
        trans.new_history()
        trans.log_event( "Created new History, id: %s." % str(trans.get_history().id) )
        return trans.show_message( "New history created", refresh_frames = ['history'] )

    @web.expose
    @web.require_login( "renames histories" )
    def history_rename( self, trans, id=None, name=None, **kwd ):
        user = trans.get_user()

        if not isinstance( id, list ):
            if id != None:
                id = [ id ]
        if not isinstance( name, list ):
            if name != None:
                name = [ name ]
        histories = []
        cur_names = []
        if not id:
            if not trans.get_history().user:
                return trans.show_error_message( "You must save your history before renaming it." )
            id = [trans.get_history().id]
        for history_id in id:
            history = trans.app.model.History.get( history_id )
            if history and history.user_id == user.id:
                histories.append(history)
                cur_names.append(history.name)
        if not name or len(histories)!=len(name):
            return trans.fill_template( "/history/rename.mako",histories=histories )
        change_msg = ""
        for i in range(len(histories)):
            if histories[i].user_id == user.id:
                if name[i] == histories[i].name:
                    change_msg = change_msg + "<p>History: "+cur_names[i]+" is already named: "+name[i]+"</p>"
                elif name[i] not in [None,'',' ']:
                    name[i] = escape(name[i])
                    histories[i].name = name[i]
                    histories[i].flush()
                    change_msg = change_msg + "<p>History: "+cur_names[i]+" renamed to: "+name[i]+"</p>"
                    trans.log_event( "History renamed: id: %s, renamed to: '%s'" % (str(histories[i].id), name[i] ) )
                else:
                    change_msg = change_msg + "<p>You must specify a valid name for History: "+cur_names[i]+"</p>"
            else:
                change_msg = change_msg + "<p>History: "+cur_names[i]+" does not appear to belong to you.</p>"
        return trans.show_message( "<p>%s" % change_msg, refresh_frames=['history'] ) 

    @web.expose
    def history_add_to( self, trans, history_id=None, file_data=None, name="Data Added to History",info=None,ext="txt",dbkey="?",copy_access_from=None,**kwd ):
        """Adds a POSTed file to a History"""
        try:
            history = trans.app.model.History.get( history_id )
            data = trans.app.model.HistoryDatasetAssociation( name = name, info = info, extension = ext, dbkey = dbkey, create_dataset = True )
            if copy_access_from:
                copy_access_from = trans.app.model.HistoryDatasetAssociation.get( copy_access_from )
                trans.app.security_agent.copy_dataset_permissions( copy_access_from.dataset, data.dataset )
            else:
                permissions = trans.app.security_agent.history_get_default_permissions( history )
                trans.app.security_agent.set_dataset_permissions( data.dataset, permissions )
            data.flush()
            data_file = open( data.file_name, "wb" )
            file_data.file.seek( 0 )
            data_file.write( file_data.file.read() )
            data_file.close()
            data.state = data.states.OK
            data.init_meta()
            data.set_meta()
            data.flush()
            history.add_dataset( data )
            history.flush()
            data.set_peek()
            data.set_size()
            data.flush()
            trans.log_event("Added dataset %d to history %d" %(data.id, trans.history.id))
            return trans.show_ok_message("Dataset "+str(data.hid)+" added to history "+str(history_id)+".")
        except Exception, e:
            trans.log_event( "Failed to add dataset to history: %s" % ( e ) )
            return trans.show_error_message("Adding File to History has Failed")

    @web.expose
    def history_set_default_permissions( self, trans, **kwd ):
        """Sets the user's default permissions for the current history"""
        if trans.user:
            if 'update_roles' in kwd:
                history = trans.get_history()
                p = util.Params( kwd )
                permissions = {}
                for k, v in trans.app.model.Dataset.permitted_actions.items():
                    in_roles = p.get( k + '_in', [] )
                    if not isinstance( in_roles, list ):
                        in_roles = [ in_roles ]
                    in_roles = [ trans.app.model.Role.get( x ) for x in in_roles ]
                    permissions[ trans.app.security_agent.get_action( v.action ) ] = in_roles
                trans.app.security_agent.history_set_default_permissions( history, permissions )
                return trans.show_ok_message( 'Default history permissions have been changed.' )
            return trans.fill_template( 'history/permissions.mako' )
        else:
            #user not logged in, history group must be only public
            return trans.show_error_message( "You must be logged in to change a history's default permissions." )

    @web.expose
    def dataset_make_primary( self, trans, id=None):
        """Copies a dataset and makes primary"""
        try:
            old_data = self.app.model.HistoryDatasetAssociation.get( id )
            new_data = old_data.copy()
            ## new_data.parent = None
            ## history = trans.app.model.History.get( old_data.history_id )
            history = trans.get_history()
            history.add_dataset(new_data)
            new_data.flush()
            return trans.show_message( "<p>Secondary dataset has been made primary.</p>", refresh_frames=['history'] ) 
        except:
            return trans.show_error_message( "<p>Failed to make secondary dataset primary.</p>" ) 

    @web.expose
    def masthead( self, trans, active_view=None ):
        brand = trans.app.config.get( "brand", "" )
        if brand:
            brand ="<span class='brand'>/%s</span>" % brand
        wiki_url = trans.app.config.get( "wiki_url", "http://g2.trac.bx.psu.edu/" )
        bugs_email = trans.app.config.get( "bugs_email", "mailto:galaxy-bugs@bx.psu.edu"  )
        blog_url = trans.app.config.get( "blog_url", "http://g2.trac.bx.psu.edu/blog"   )
        screencasts_url = trans.app.config.get( "screencasts_url", "http://g2.trac.bx.psu.edu/wiki/ScreenCasts" )
        admin_user = "false"
        admin_users = trans.app.config.get( "admin_users", "" ).split( "," )
        user = trans.get_user()
        if user:
            user_email = trans.get_user().email
            if user_email in admin_users:
                admin_user = "true"
        return trans.fill_template( "/root/masthead.mako", brand=brand, wiki_url=wiki_url, 
          blog_url=blog_url,bugs_email=bugs_email, screencasts_url=screencasts_url, admin_user=admin_user, active_view=active_view )

    @web.expose
    def dataset_errors( self, trans, id=None, **kwd ):
        """View/fix errors associated with dataset"""
        data = trans.app.model.HistoryDatasetAssociation.get( id )
        p = kwd
        if p.get("fix_errors", None):
            # launch tool to create new, (hopefully) error free dataset
            tool_params = {}
            tool_params["tool_id"] = 'fix_errors'
            tool_params["runtool_btn"] = 'T'
            tool_params["input"] = id
            tool_params["ext"] = data.ext
            # send methods selected
            repair_methods = data.datatype.repair_methods( data )
            methods = []
            for method, description in repair_methods:
                if method in p: methods.append(method)
            tool_params["methods"] = ",".join(methods)
            url = "/tool_runner/index?" + urllib.urlencode(tool_params)
            trans.response.send_redirect(url)                
        else:
            history = trans.app.model.History.get( data.history_id )
            return trans.fill_template('dataset/validation.tmpl', data=data, history=history)

    # ---- Debug methods ----------------------------------------------------

    @web.expose
    def echo(self, trans, **kwd):
        """Echos parameters (debugging)"""
        rval = ""
        for k in trans.request.headers:
            rval += "%s: %s <br/>" % ( k, trans.request.headers[k] )
        for k in kwd:
            rval += "%s: %s <br/>" % ( k, kwd[k] )
            if isinstance( kwd[k], FieldStorage ):
                rval += "-> %s" % kwd[k].file.read()
        return rval
    
    @web.expose
    def generate_error( self, trans ):
        raise Exception( "Fake error!" )
<|MERGE_RESOLUTION|>--- conflicted
+++ resolved
@@ -347,33 +347,10 @@
     def delete_async( self, trans, id = None, **kwd):
         if id:
             try:
-                int( id )
+                id = int( id )
             except:
                 return "Dataset id '%s' is invalid" %str( id )
-<<<<<<< HEAD
-            history = trans.get_history()
-            data = self.app.model.HistoryDatasetAssociation.get( id )
-            if data:
-                # Walk up parent datasets to find the containing history
-                topmost_parent = data
-                while topmost_parent.parent:
-                    topmost_parent = topmost_parent.parent
-                assert topmost_parent in history.datasets, "Data does not belong to current history"
-                # Mark deleted and cleanup
-                data.mark_deleted()
-                data.clear_associated_files()
-                self.app.model.flush()
-                trans.log_event( "Dataset id %s marked as deleted async" % str(id) )
-                if data.parent_id is None:
-                    try:
-                        self.app.job_stop_queue.put( data.creating_job_associations[0].job )
-                    except IndexError:
-                        pass    # upload tool will cause this since it doesn't have a job
-            else:
-                return "Dataset id '%s' is invalid" %str( id )
-=======
             self.__delete_dataset( trans, id )
->>>>>>> 35168f40
         return "OK"
 
     ## ---- History management -----------------------------------------------
@@ -522,12 +499,9 @@
             return trans.fill_template("/history/share.mako", histories=histories, email=email, send_to_err=send_to_err)
         user = trans.get_user()  
         send_to_user = trans.app.model.User.filter_by( email=email ).first()
-<<<<<<< HEAD
         p = util.Params( kwd )
         if p.action and p.action == "no_share":
             trans.response.send_redirect( url_for( action='history_options' ) )
-=======
->>>>>>> 35168f40
         if not send_to_user:
             send_to_err = "No such user"
         elif user.email == email:
