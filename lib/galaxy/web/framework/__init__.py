"""
Galaxy web application framework
"""

import pkg_resources

import os, sys, time
pkg_resources.require( "Cheetah" )
from Cheetah.Template import Template
import base
import pickle
from galaxy import util

pkg_resources.require( "simplejson" )
import simplejson

pkg_resources.require( "WebHelpers" )
import webhelpers

pkg_resources.require( "PasteDeploy" )
from paste.deploy.converters import asbool

pkg_resources.require( "Mako" )
import mako.template
import mako.lookup

pkg_resources.require( "SQLAlchemy >= 0.4" )
from sqlalchemy import desc
            
import logging
log = logging.getLogger( __name__ )

url_for = base.routes.url_for

def expose( func ):
    """
    Decorator: mark a function as 'exposed' and thus web accessible
    """
    func.exposed = True
    return func
    
def json( func ):
    def decorator( self, trans, *args, **kwargs ):
        trans.response.set_content_type( "text/javascript" )
        return simplejson.dumps( func( self, trans, *args, **kwargs ) )
    if not hasattr(func, '_orig'):
        decorator._orig = func
    decorator.exposed = True
    return decorator

def require_login( verb="perform this action" ):
    def argcatcher( func ):
        def decorator( self, trans, *args, **kwargs ):
            if trans.get_user():
                return func( self, trans, *args, **kwargs )
            else:
                return trans.show_error_message(
                    "You must be <a target='galaxy_main' href='%s'>logged in</a> to %s</div>"
                    % ( url_for( controller='user', action='login' ), verb ) )      
        return decorator
    return argcatcher
    
def require_admin( func ):
    def decorator( self, trans, *args, **kwargs ):
        admin_users = trans.app.config.get( "admin_users", "" ).split( "," )
        if not admin_users:
            return trans.show_error_message( "You must be logged in as an administrator to access this feature, but no administrators are set in the Galaxy configuration." )
        user = trans.get_user()
        if not user:
            return trans.show_error_message( "You must be logged in as an administrator to access this feature." )
        if not user.email in admin_users:
            return trans.show_error_message( "You must be an administrator to access this feature." )
        return func( self, trans, *args, **kwargs )
    return decorator

NOT_SET = object()

class MessageException( Exception ):
    """
    Exception to make throwing errors from deep in controllers easier
    """
    def __init__( self, message, type="info" ):
        self.message = message
        self.type = type
        
def error( message ):
    raise MessageException( message, type='error' )

def form( *args, **kwargs ):
    return FormBuilder( *args, **kwargs )
    
class WebApplication( base.WebApplication ):
    def __init__( self, galaxy_app ):
        base.WebApplication.__init__( self )
        self.set_transaction_factory( lambda e: UniverseWebTransaction( e, galaxy_app, self ) )
        # Mako support
        self.mako_template_lookup = mako.lookup.TemplateLookup(
            directories = [ galaxy_app.config.template_path ] ,
            module_directory = galaxy_app.config.template_cache,
            collection_size = 500 )
        # Security helper
        from galaxy.web import security
        self.security = security.SecurityHelper( id_secret = galaxy_app.config.id_secret )
    def handle_controller_exception( self, e, trans, **kwargs ):
        if isinstance( e, MessageException ):
            return trans.show_message( e.message, e.type )
    def make_body_iterable( self, trans, body ):
        if isinstance( body, FormBuilder ):
            body = trans.show_form( body )
        return base.WebApplication.make_body_iterable( self, trans, body )
    
class UniverseWebTransaction( base.DefaultWebTransaction ):
    """
    Encapsulates web transaction specific state for the Universe application
    (specifically the user's "cookie" session and history)
    """
    def __init__( self, environ, app, webapp ):
        self.app = app
        self.webapp = webapp
        self.security = webapp.security
        self.__user = NOT_SET
        self.__history = NOT_SET
        self.__galaxy_session = NOT_SET
        base.DefaultWebTransaction.__init__( self, environ )
        self.sa_session.clear()
        self.debug = asbool( self.app.config.get( 'debug', False ) )
        # Flag indicating whether we are in workflow building mode (means
        # that the current history should not be used for parameter values
        # and such).
        self.workflow_building_mode = False
        # Always have a valid galaxy session
        self.__ensure_valid_session()
        if self.app.config.require_login:
            self.__ensure_logged_in_user( environ )
    @property
    def sa_session( self ):
        """
        Returns a SQLAlchemy session -- currently just gets the current
        session from the threadlocal session context, but this is provided
        to allow migration toward a more SQLAlchemy 0.4 style of use.
        """
        return self.app.model.context.current
    def log_event( self, message, tool_id=None, **kwargs ):
        """
        Application level logging. Still needs fleshing out (log levels and such)
        Logging events is a config setting - if False, do not log.
        """
        if self.app.config.log_events:
            event = self.app.model.Event()
            event.tool_id = tool_id
            try:
                event.message = message % kwargs
            except:
                event.message = message
            event.history = self.history
            try:
                event.history_id = self.history.id
            except:
                event.history_id = None
            event.user = self.user
            event.session_id = self.galaxy_session.id   
            event.flush()
    def get_cookie( self, name='galaxysession' ):
        """Convienience method for getting the galaxysession cookie"""
        try:
            # If we've changed the cookie during the request return the new value
            if name in self.response.cookies:
                return self.response.cookies[name].value
            else:
                return self.request.cookies[name].value
        except:
            return None
    def set_cookie( self, value, name='galaxysession', path='/', age=90, version='1' ):
        """Convienience method for setting the galaxysession cookie"""
        # The galaxysession cookie value must be a high entropy 128 bit random number encrypted 
        # using a server secret key.  Any other value is invalid and could pose security issues.
        self.response.cookies[name] = value
        self.response.cookies[name]['path'] = path
        self.response.cookies[name]['max-age'] = 3600 * 24 * age # 90 days
        tstamp = time.localtime ( time.time() + 3600 * 24 * age )
        self.response.cookies[name]['expires'] = time.strftime( '%a, %d-%b-%Y %H:%M:%S GMT', tstamp ) 
        self.response.cookies[name]['version'] = version
    #@property
    #def galaxy_session( self ):
    #    if not self.__galaxy_session:
    #        self.__ensure_valid_session()
    #    return self.__galaxy_session  
    def __ensure_valid_session( self ):
        """
        Ensure that a valid Galaxy session exists and is available as
        trans.session (part of initialization)
        
        Support for universe_session and universe_user cookies has been
        removed as of 31 Oct 2008.
        """
        sa_session = self.sa_session
        # Try to load an existing session
        secure_id = self.get_cookie( name='galaxysession' )
        galaxy_session = None
        prev_galaxy_session = None
        user_for_new_session = None
        invalidate_existing_session = False
        # Track whether the session has changed so we can avoid calling flush
        # in the most common case (session exists and is valid).
        galaxy_session_requires_flush = False
        if secure_id:
            # Decode the cookie value to get the session_key
            session_key = self.security.decode_session_key( secure_id )
            # Retrive the galaxy_session id via the unique session_key
            galaxy_session = sa_session.query( self.app.model.GalaxySession ).filter_by( session_key=session_key, is_valid=True ).first()
        # If remote user is in use it can invalidate the session, so we need to
        # to check some things now.
        if self.app.config.use_remote_user:
            assert "HTTP_REMOTE_USER" in self.environ, \
                "use_remote_user is set but no HTTP_REMOTE_USER variable"
            remote_user_email = self.environ[ 'HTTP_REMOTE_USER' ]    
            if galaxy_session:
                # An existing session, make sure correct association exists
                if galaxy_session.user is None:
                    # No user, associate
                    galaxy_session.user = self.__get_or_create_remote_user( remote_user_email )
                    galaxy_session_requires_flush = True
                elif galaxy_session.user.email != remote_user_email:
                    # Session exists but is not associated with the correct remote user
                    invalidate_existing_session = True
                    user_for_new_session = self.__get_or_create_remote_user( remote_user_email )
                    log.warning( "User logged in as '%s' externally, but has a cookie as '%s' invalidating session",
                                 remote_user_email, prev_galaxy_session.user.email )
        else:
            if galaxy_session is not None and galaxy_session.user and galaxy_session.user.external:
                # Remote user support is not enabled, but there is an existing
                # session with an external user, invalidate
                invalidate_existing_session = True
                log.warning( "User '%s' is an external user with an existing session, invalidating session since external auth is disabled",
                             galaxy_session.user.email )
        # Do we need to invalidate the session for some reason?
        if invalidate_existing_session:
            prev_galaxy_session = galaxy_session
            prev_galaxy_session.is_valid = False
            galaxy_session = None
        # No relevant cookies, or couldn't find, or invalid, so create a new session
        if galaxy_session is None:
            galaxy_session = self.__create_new_session( prev_galaxy_session, user_for_new_session )
            galaxy_session_requires_flush = True
            self.galaxy_session = galaxy_session
            self.__update_session_cookie()
        else:
            self.galaxy_session = galaxy_session
        # Do we need to flush the session?
        if galaxy_session_requires_flush:
            objects_to_flush = [ galaxy_session ]
            # FIXME: If prev_session is a proper relation this would not
            #        be needed.
            if prev_galaxy_session:
                objects_to_flush.append( prev_galaxy_session )            
            sa_session.flush( objects_to_flush )
    def __ensure_logged_in_user( self, environ ):
        allowed_paths = (
            url_for( controller='root', action='index' ),
            url_for( controller='root', action='tool_menu' ),
            url_for( controller='root', action='masthead' ),
            url_for( controller='root', action='history' ),
            url_for( controller='user', action='login' ),
            url_for( controller='user', action='create' ),
            url_for( controller='user', action='reset_password' ),
            url_for( controller='library', action='browse' )
        )
        if self.galaxy_session.user is None and self.request.path not in allowed_paths:
            self.response.send_redirect( url_for( controller='root', action='index' ) )
    def __create_new_session( self, prev_galaxy_session=None, user_for_new_session=None ):
        """
        Create a new GalaxySession for this request, possibly with a connection
        to a previous session (in `prev_galaxy_session`) and an existing user
        (in `user_for_new_session`).
        
        Caller is responsible for flushing the returned session.
        """
        session_key = self.security.get_new_session_key()
        galaxy_session = self.app.model.GalaxySession(
            session_key=session_key,
            is_valid=True, 
            remote_host = self.request.remote_host,
            remote_addr = self.request.remote_addr,
            referer = self.request.headers.get( 'Referer', None ) )
        # Invalidated an existing sesssion for some reason, keep track
        if prev_galaxy_session:
            galaxy_session.prev_session_id = prev_galaxy_session.id
        # The new session should be immediately associated with a user
        if user_for_new_session:
            galaxy_session.user = user_for_new_session
        return galaxy_session
    def __get_or_create_remote_user( self, remote_user_email ):
        """
        Return the user in $HTTP_REMOTE_USER and create if necessary
        Caller is responsible for flushing the returned user.
        """
        # remote_user middleware ensures HTTP_REMOTE_USER exists
        user = self.app.model.User.filter( self.app.model.User.table.c.email==remote_user_email ).first()
        if user is None:
            user = self.app.model.User( email=remote_user_email )
            user.set_password_cleartext( 'external' )
            user.external = True
            self.log_event( "Automatically created account '%s'", user.email )
        # TODO: make sure this correctly handles deleted / purged users
        elif user.deleted:
            if user.purged:
                # If the user has been purged, all associations have been deleted except for the private role 
                # and the DefaultUserPermissions and DefaultHistoryPermissions associated with it.  We'll
                # restore the user, but all of their previous histories and other associations will have been
                # deleted.
                user.purged = False
            # If the user was not purged, the state of all of their associations at the time they were deleted
            # will have been preserved.
            user.deleted = False
            user.flush()
        return user
    def __update_session_cookie( self ):
        """
        Update the 'galaxysession' cookie to match the current session.
        """
        self.set_cookie( name='galaxysession',
                         value=self.security.encode_session_key( self.galaxy_session.session_key ) )
            
    def handle_user_login( self, user ):
        """
        Login a new user (possibly newly created)
           - create a new session
           - associate new session with user
           - if old session had a history and it was not associated with a user, associate it with the new session, 
             otherwise associate the current session's history with the user
        """
        prev_galaxy_session = self.galaxy_session
        prev_galaxy_session.is_valid = False
        self.galaxy_session = self.__create_new_session( prev_galaxy_session, user )
        if prev_galaxy_session.current_history:
            history = prev_galaxy_session.current_history
        elif self.galaxy_session.current_history:
            history = self.galaxy_session.current_history
        else:
            history = self.history
        if history not in self.galaxy_session.histories:
            self.galaxy_session.add_history( history )
        if history.user is None:
            history.user = user
        self.galaxy_session.current_history = history
<<<<<<< HEAD
        self.app.security_agent.history_set_default_permissions( history, dataset=True )
=======
        self.app.security_agent.history_set_default_permissions( history, dataset=True, bypass_manage_permission=True )
>>>>>>> 31e411dc
        self.sa_session.flush( [ prev_galaxy_session, self.galaxy_session, history ] )
        self.__update_session_cookie()
    def handle_user_logout( self ):
        """
        Logout the current user:
           - invalidate the current session
           - create a new session with no user associated
        """
        prev_galaxy_session = self.galaxy_session
        prev_galaxy_session.is_valid = False
        self.galaxy_session = self.__create_new_session( prev_galaxy_session, None )
        self.sa_session.flush( [ prev_galaxy_session, self.galaxy_session ] )
        self.__update_session_cookie()
        
    def get_galaxy_session( self ):
        """
        Return the current galaxy session
        """
        return self.galaxy_session

    def get_history( self, create=False ):
        """
        Load the current history.
        
        NOTE: It looks like create was being ignored for a long time, so this
              will currently *always* create a new history. This is wasteful
              though, and we should verify that callers are using the create
              flag correctly and fix.
        """
        history = self.galaxy_session.current_history
        if history is None:
            history = self.new_history()
        return history
    def set_history( self, history ):
        if history and not history.deleted:
            self.galaxy_session.current_history = history
        self.sa_session.flush( [ self.galaxy_session ] )
    history = property( get_history, set_history )
    def new_history( self ):
        """
        Create a new history and associate it with the current session and
        its associated user (if set).
        """
        # Create new history
        history = self.app.model.History()
        # Associate with session
        history.add_galaxy_session( self.galaxy_session )
        # Make it the session's current history
        self.galaxy_session.current_history = history
        # Associate with user
        if self.galaxy_session.user:
            history.user = self.galaxy_session.user
        # Track genome_build with history
        history.genome_build = util.dbnames.default_value
        # Set the user's default history permissions
        self.app.security_agent.history_set_default_permissions( history )
        # Save
        self.sa_session.flush( [ self.galaxy_session, history ] )
        return history

    def get_user( self ):
        """Return the current user if logged in or None."""
        return self.galaxy_session.user
    def set_user( self, user ):
        """Set the current user."""
        self.galaxy_session.user = user
        self.sa_session.flush( [ self.galaxy_session ] )
    user = property( get_user, set_user )

    def user_is_admin( self ):
        admin_users = self.app.config.get( "admin_users", "" ).split( "," )
        if self.user and admin_users and self.user.email in admin_users:
            return True
        return False

    def get_toolbox(self):
        """Returns the application toolbox"""
        return self.app.toolbox
    @base.lazy_property
    def template_context( self ):
        return dict()
    @property
    def model( self ):
        return self.app.model
    def make_form_data( self, name, **kwargs ):
        rval = self.template_context[name] = FormData()
        rval.values.update( kwargs )
        return rval
    def set_message( self, message ):
        """
        Convenience method for setting the 'message' element of the template
        context.
        """
        self.template_context['message'] = message
    def show_message( self, message, type='info', refresh_frames=[], cont=None ):
        """
        Convenience method for displaying a simple page with a single message.
        
        `type`: one of "error", "warning", "info", or "done"; determines the
                type of dialog box and icon displayed with the message
                
        `refresh_frames`: names of frames in the interface that should be 
                          refreshed when the message is displayed
        """
        return self.fill_template( "message.mako", message_type=type, message=message, refresh_frames=refresh_frames, cont=cont )
    def show_error_message( self, message, refresh_frames=[] ):
        """
        Convenience method for displaying an error message. See `show_message`.
        """
        return self.show_message( message, 'error', refresh_frames )
    def show_ok_message( self, message, refresh_frames=[] ):
        """
        Convenience method for displaying an ok message. See `show_message`.
        """
        return self.show_message( message, 'done', refresh_frames )
    def show_warn_message( self, message, refresh_frames=[] ):
        """
        Convenience method for displaying an warn message. See `show_message`.
        """
        return self.show_message( message, 'warning', refresh_frames )
    def show_form( self, form, header=None ):
        """
        Convenience method for displaying a simple page with a single HTML
        form.
        """    
        return self.fill_template( "form.mako", form=form, header=header )
    def fill_template(self, filename, **kwargs):
        """
        Fill in a template, putting any keyword arguments on the context.
        """
        # call get_user so we can invalidate sessions from external users,
        # if external auth has been disabled.
        self.get_user()
        if filename.endswith( ".mako" ):
            return self.fill_template_mako( filename, **kwargs )
        else:
            template = Template( file=os.path.join(self.app.config.template_path, filename), 
                                searchList=[kwargs, self.template_context, dict(caller=self, t=self, h=webhelpers, util=util, request=self.request, response=self.response, app=self.app)] )
            return str( template )
    def fill_template_mako( self, filename, **kwargs ):
        template = self.webapp.mako_template_lookup.get_template( filename )
        data = dict( caller=self, t=self, trans=self, h=webhelpers, util=util, request=self.request, response=self.response, app=self.app )
        data.update( self.template_context )
        data.update( kwargs )
        return template.render( **data )
    def fill_template_string(self, template_string, context=None, **kwargs):
        """
        Fill in a template, putting any keyword arguments on the context.
        """
        template = Template( source=template_string, searchList=[context or kwargs, dict(caller=self)] )
        return str(template)
        
class FormBuilder( object ):
    """
    Simple class describing an HTML form
    """
    def __init__( self, action="", title="", name="form", submit_text="submit" ):
        self.title = title
        self.name = name
        self.action = action
        self.submit_text = submit_text
        self.inputs = []
    def add_input( self, type, name, label, value=None, error=None, help=None, use_label=True  ):
        self.inputs.append( FormInput( type, label, name, value, error, help, use_label ) )
        return self
    def add_text( self, name, label, value=None, error=None, help=None  ):
        return self.add_input( 'text', label, name, value, error, help )
    def add_password( self, name, label, value=None, error=None, help=None  ):
        return self.add_input( 'password', label, name, value, error, help )
        
class FormInput( object ):
    """
    Simple class describing a form input element
    """
    def __init__( self, type, name, label, value=None, error=None, help=None, use_label=True ):
        self.type = type
        self.name = name
        self.label = label
        self.value = value
        self.error = error
        self.help = help
        self.use_label = use_label
    
class FormData( object ):
    """
    Class for passing data about a form to a template, very rudimentary, could
    be combined with the tool form handling to build something more general.
    """
    def __init__( self ):
        self.values = Bunch()
        self.errors = Bunch()
        
class Bunch( dict ):
    """
    Bunch based on a dict
    """
    def __getattr__( self, key ):
        if key not in self: raise AttributeError, key
        return self[key]
    def __setattr__( self, key, value ):
        self[key] = value
<|MERGE_RESOLUTION|>--- conflicted
+++ resolved
@@ -343,11 +343,7 @@
         if history.user is None:
             history.user = user
         self.galaxy_session.current_history = history
-<<<<<<< HEAD
-        self.app.security_agent.history_set_default_permissions( history, dataset=True )
-=======
         self.app.security_agent.history_set_default_permissions( history, dataset=True, bypass_manage_permission=True )
->>>>>>> 31e411dc
         self.sa_session.flush( [ prev_galaxy_session, self.galaxy_session, history ] )
         self.__update_session_cookie()
     def handle_user_logout( self ):
