--- conflicted
+++ resolved
@@ -1,23 +1,12 @@
 import logging
-import os
-from datetime import datetime, timedelta
-import six
-from string import punctuation as PUNCTUATION
-
-from sqlalchemy import and_, false, func, or_
 
 from galaxy import util
 from galaxy.util import inflector
 from galaxy import web
-import galaxy.queue_worker
-from galaxy.web.form_builder import CheckboxField
 from tool_shed.util.web_util import escape
 
 from galaxy.web.base.controller import BaseUIController
-<<<<<<< HEAD
-=======
 from tool_shed.util.admin_util import Admin
->>>>>>> e85b3f99
 
 import tool_shed.grids.admin_grids as admin_grids
 from tool_shed.metadata import repository_metadata_manager
@@ -26,11 +15,10 @@
 from tool_shed.util import repository_util
 from tool_shed.util import shed_util_common as suc
 
-
 log = logging.getLogger( __name__ )
 
 
-class AdminController( BaseUIController ):
+class AdminController( BaseUIController, Admin ):
 
     user_list_grid = admin_grids.UserGrid()
     role_list_grid = admin_grids.RoleGrid()
@@ -38,85 +26,6 @@
     manage_category_grid = admin_grids.ManageCategoryGrid()
     repository_grid = admin_grids.AdminRepositoryGrid()
     repository_metadata_grid = admin_grids.RepositoryMetadataGrid()
-
-    @web.expose
-    @web.require_admin
-    def index( self, trans, **kwd ):
-        message = escape( kwd.get( 'message', ''  ) )
-        status = kwd.get( 'status', 'done' )
-        return trans.fill_template( '/webapps/tool_shed/admin/index.mako',
-                                    message=message,
-                                    status=status )
-
-    @web.expose
-    @web.require_admin
-    def center( self, trans, **kwd ):
-        message = escape( kwd.get( 'message', ''  ) )
-        status = kwd.get( 'status', 'done' )
-        return trans.fill_template( '/webapps/tool_shed/admin/center.mako',
-                                        message=message,
-                                        status=status )
-
-    @web.expose
-    @web.require_admin
-    def users( self, trans, **kwd ):
-        if 'operation' in kwd:
-            operation = kwd['operation'].lower()
-            if operation == "roles":
-                return self.user( trans, **kwd )
-            elif operation == "reset password":
-                return self.reset_user_password( trans, **kwd )
-            elif operation == "delete":
-                return self.mark_user_deleted( trans, **kwd )
-            elif operation == "undelete":
-                return self.undelete_user( trans, **kwd )
-            elif operation == "purge":
-                return self.purge_user( trans, **kwd )
-            elif operation == "create":
-                return self.create_new_user( trans, **kwd )
-            elif operation == "information":
-                user_id = kwd.get( 'id', None )
-                if not user_id:
-                    kwd[ 'message' ] = util.sanitize_text( "Invalid user id (%s) received" % str( user_id ) )
-                    kwd[ 'status' ] = 'error'
-                else:
-                    return trans.response.send_redirect( web.url_for( controller='user', action='information', **kwd ) )
-            elif operation == "manage roles and groups":
-                return self.manage_roles_and_groups_for_user( trans, **kwd )
-        if trans.app.config.allow_user_deletion:
-            if self.delete_operation not in self.user_list_grid.operations:
-                self.user_list_grid.operations.append( self.delete_operation )
-            if self.undelete_operation not in self.user_list_grid.operations:
-                self.user_list_grid.operations.append( self.undelete_operation )
-            if self.purge_operation not in self.user_list_grid.operations:
-                self.user_list_grid.operations.append( self.purge_operation )
-        # Render the list view
-        return self.user_list_grid( trans, **kwd )
-
-    @web.expose
-    @web.require_admin
-    def roles( self, trans, **kwargs ):
-        if 'operation' in kwargs:
-            operation = kwargs[ 'operation' ].lower().replace( '+', ' ' )
-            if operation == "roles":
-                return self.role( trans, **kwargs )
-            if operation == "create":
-                return self.create_role( trans, **kwargs )
-            if operation == "delete":
-                return self.mark_role_deleted( trans, **kwargs )
-            if operation == "undelete":
-                return self.undelete_role( trans, **kwargs )
-            if operation == "purge":
-                return self.purge_role( trans, **kwargs )
-            if operation == "manage users and groups":
-                return self.manage_users_and_groups_for_role( trans, **kwargs )
-            if operation == "manage role associations":
-                # This is currently used only in the Tool Shed.
-                return self.manage_role_associations( trans, **kwargs )
-            if operation == "rename":
-                return self.rename_role( trans, **kwargs )
-        # Render the list view
-        return self.role_list_grid( trans, **kwargs )
 
     @web.expose
     @web.require_admin
@@ -582,1051 +491,4 @@
         trans.response.send_redirect( web.url_for( controller='admin',
                                                    action='manage_categories',
                                                    message=util.sanitize_text( message ),
-                                                   status='done' ) )
-
-@web.expose
-    @web.require_admin
-    def create_role( self, trans, **kwd ):
-        params = util.Params( kwd )
-        message = util.restore_text( params.get( 'message', ''  ) )
-        status = params.get( 'status', 'done' )
-        name = util.restore_text( params.get( 'name', '' ) )
-        description = util.restore_text( params.get( 'description', '' ) )
-        in_users = util.listify( params.get( 'in_users', [] ) )
-        out_users = util.listify( params.get( 'out_users', [] ) )
-        in_groups = util.listify( params.get( 'in_groups', [] ) )
-        out_groups = util.listify( params.get( 'out_groups', [] ) )
-        create_group_for_role = params.get( 'create_group_for_role', '' )
-        create_group_for_role_checked = CheckboxField.is_checked( create_group_for_role )
-        ok = True
-        if params.get( 'create_role_button', False ):
-            if not name or not description:
-                message = "Enter a valid name and a description."
-                status = 'error'
-                ok = False
-            elif trans.sa_session.query( trans.app.model.Role ).filter( trans.app.model.Role.table.c.name == name ).first():
-                message = "Role names must be unique and a role with that name already exists, so choose another name."
-                status = 'error'
-                ok = False
-            else:
-                # Create the role
-                role = trans.app.model.Role( name=name, description=description, type=trans.app.model.Role.types.ADMIN )
-                trans.sa_session.add( role )
-                # Create the UserRoleAssociations
-                for user in [ trans.sa_session.query( trans.app.model.User ).get( x ) for x in in_users ]:
-                    ura = trans.app.model.UserRoleAssociation( user, role )
-                    trans.sa_session.add( ura )
-                # Create the GroupRoleAssociations
-                for group in [ trans.sa_session.query( trans.app.model.Group ).get( x ) for x in in_groups ]:
-                    gra = trans.app.model.GroupRoleAssociation( group, role )
-                    trans.sa_session.add( gra )
-                if create_group_for_role_checked:
-                    # Create the group
-                    group = trans.app.model.Group( name=name )
-                    trans.sa_session.add( group )
-                    # Associate the group with the role
-                    gra = trans.model.GroupRoleAssociation( group, role )
-                    trans.sa_session.add( gra )
-                    num_in_groups = len( in_groups ) + 1
-                else:
-                    num_in_groups = len( in_groups )
-                trans.sa_session.flush()
-                message = "Role '%s' has been created with %d associated users and %d associated groups.  " \
-                    % ( role.name, len( in_users ), num_in_groups )
-                if create_group_for_role_checked:
-                    message += 'One of the groups associated with this role is the newly created group with the same name.'
-                trans.response.send_redirect( web.url_for( controller='admin',
-                                                           action='roles',
-                                                           message=util.sanitize_text( message ),
-                                                           status='done' ) )
-        if ok:
-            for user in trans.sa_session.query( trans.app.model.User ) \
-                                        .filter( trans.app.model.User.table.c.deleted == false() ) \
-                                        .order_by( trans.app.model.User.table.c.email ):
-                out_users.append( ( user.id, user.email ) )
-            for group in trans.sa_session.query( trans.app.model.Group ) \
-                                         .filter( trans.app.model.Group.table.c.deleted == false() ) \
-                                         .order_by( trans.app.model.Group.table.c.name ):
-                out_groups.append( ( group.id, group.name ) )
-        return trans.fill_template( '/admin/dataset_security/role/role_create.mako',
-                                    name=name,
-                                    description=description,
-                                    in_users=in_users,
-                                    out_users=out_users,
-                                    in_groups=in_groups,
-                                    out_groups=out_groups,
-                                    create_group_for_role_checked=create_group_for_role_checked,
-                                    message=message,
-                                    status=status )
-
-    @web.expose
-    @web.require_admin
-    def rename_role( self, trans, **kwd ):
-        params = util.Params( kwd )
-        message = util.restore_text( params.get( 'message', ''  ) )
-        status = params.get( 'status', 'done' )
-        id = params.get( 'id', None )
-        if not id:
-            message = "No role ids received for renaming"
-            trans.response.send_redirect( web.url_for( controller='admin',
-                                                       action='roles',
-                                                       message=message,
-                                                       status='error' ) )
-        role = get_role( trans, id )
-        if params.get( 'rename_role_button', False ):
-            old_name = role.name
-            new_name = util.restore_text( params.name )
-            new_description = util.restore_text( params.description )
-            if not new_name:
-                message = 'Enter a valid name'
-                status = 'error'
-            else:
-                existing_role = trans.sa_session.query( trans.app.model.Role ).filter( trans.app.model.Role.table.c.name == new_name ).first()
-                if existing_role and existing_role.id != role.id:
-                    message = 'A role with that name already exists'
-                    status = 'error'
-                else:
-                    if not ( role.name == new_name and role.description == new_description ):
-                        role.name = new_name
-                        role.description = new_description
-                        trans.sa_session.add( role )
-                        trans.sa_session.flush()
-                        message = "Role '%s' has been renamed to '%s'" % ( old_name, new_name )
-                    return trans.response.send_redirect( web.url_for( controller='admin',
-                                                                      action='roles',
-                                                                      message=util.sanitize_text( message ),
-                                                                      status='done' ) )
-        return trans.fill_template( '/admin/dataset_security/role/role_rename.mako',
-                                    role=role,
-                                    message=message,
-                                    status=status )
-
-    @web.expose
-    @web.require_admin
-    def manage_users_and_groups_for_role( self, trans, **kwd ):
-        params = util.Params( kwd )
-        message = util.restore_text( params.get( 'message', ''  ) )
-        status = params.get( 'status', 'done' )
-        id = params.get( 'id', None )
-        if not id:
-            message = "No role ids received for managing users and groups"
-            trans.response.send_redirect( web.url_for( controller='admin',
-                                                       action='roles',
-                                                       message=message,
-                                                       status='error' ) )
-        role = get_role( trans, id )
-        if params.get( 'role_members_edit_button', False ):
-            in_users = [ trans.sa_session.query( trans.app.model.User ).get( x ) for x in util.listify( params.in_users ) ]
-            if trans.webapp.name == 'galaxy':
-                for ura in role.users:
-                    user = trans.sa_session.query( trans.app.model.User ).get( ura.user_id )
-                    if user not in in_users:
-                        # Delete DefaultUserPermissions for previously associated users that have been removed from the role
-                        for dup in user.default_permissions:
-                            if role == dup.role:
-                                trans.sa_session.delete( dup )
-                        # Delete DefaultHistoryPermissions for previously associated users that have been removed from the role
-                        for history in user.histories:
-                            for dhp in history.default_permissions:
-                                if role == dhp.role:
-                                    trans.sa_session.delete( dhp )
-                        trans.sa_session.flush()
-            in_groups = [ trans.sa_session.query( trans.app.model.Group ).get( x ) for x in util.listify( params.in_groups ) ]
-            trans.app.security_agent.set_entity_role_associations( roles=[ role ], users=in_users, groups=in_groups )
-            trans.sa_session.refresh( role )
-            message = "Role '%s' has been updated with %d associated users and %d associated groups" % ( role.name, len( in_users ), len( in_groups ) )
-            trans.response.send_redirect( web.url_for( controller='admin',
-                                                       action='roles',
-                                                       message=util.sanitize_text( message ),
-                                                       status=status ) )
-        in_users = []
-        out_users = []
-        in_groups = []
-        out_groups = []
-        for user in trans.sa_session.query( trans.app.model.User ) \
-                                    .filter( trans.app.model.User.table.c.deleted == false() ) \
-                                    .order_by( trans.app.model.User.table.c.email ):
-            if user in [ x.user for x in role.users ]:
-                in_users.append( ( user.id, user.email ) )
-            else:
-                out_users.append( ( user.id, user.email ) )
-        for group in trans.sa_session.query( trans.app.model.Group ) \
-                                     .filter( trans.app.model.Group.table.c.deleted == false() ) \
-                                     .order_by( trans.app.model.Group.table.c.name ):
-            if group in [ x.group for x in role.groups ]:
-                in_groups.append( ( group.id, group.name ) )
-            else:
-                out_groups.append( ( group.id, group.name ) )
-        library_dataset_actions = {}
-        if trans.webapp.name == 'galaxy' and len(role.dataset_actions) < 25:
-            # Build a list of tuples that are LibraryDatasetDatasetAssociationss followed by a list of actions
-            # whose DatasetPermissions is associated with the Role
-            # [ ( LibraryDatasetDatasetAssociation [ action, action ] ) ]
-            for dp in role.dataset_actions:
-                for ldda in trans.sa_session.query( trans.app.model.LibraryDatasetDatasetAssociation ) \
-                                            .filter( trans.app.model.LibraryDatasetDatasetAssociation.dataset_id == dp.dataset_id ):
-                    root_found = False
-                    folder_path = ''
-                    folder = ldda.library_dataset.folder
-                    while not root_found:
-                        folder_path = '%s / %s' % ( folder.name, folder_path )
-                        if not folder.parent:
-                            root_found = True
-                        else:
-                            folder = folder.parent
-                    folder_path = '%s %s' % ( folder_path, ldda.name )
-                    library = trans.sa_session.query( trans.app.model.Library ) \
-                                              .filter( trans.app.model.Library.table.c.root_folder_id == folder.id ) \
-                                              .first()
-                    if library not in library_dataset_actions:
-                        library_dataset_actions[ library ] = {}
-                    try:
-                        library_dataset_actions[ library ][ folder_path ].append( dp.action )
-                    except:
-                        library_dataset_actions[ library ][ folder_path ] = [ dp.action ]
-        else:
-            message = "Not showing associated datasets, there are too many."
-            status = 'info'
-        return trans.fill_template( '/admin/dataset_security/role/role.mako',
-                                    role=role,
-                                    in_users=in_users,
-                                    out_users=out_users,
-                                    in_groups=in_groups,
-                                    out_groups=out_groups,
-                                    library_dataset_actions=library_dataset_actions,
-                                    message=message,
-                                    status=status )
-
-    @web.expose
-    @web.require_admin
-    def mark_role_deleted( self, trans, **kwd ):
-        id = kwd.get( 'id', None )
-        if not id:
-            message = "No role ids received for deleting"
-            trans.response.send_redirect( web.url_for( controller='admin',
-                                                       action='roles',
-                                                       message=message,
-                                                       status='error' ) )
-        ids = util.listify( id )
-        message = "Deleted %d roles: " % len( ids )
-        for role_id in ids:
-            role = get_role( trans, role_id )
-            role.deleted = True
-            trans.sa_session.add( role )
-            trans.sa_session.flush()
-            message += " %s " % role.name
-        trans.response.send_redirect( web.url_for( controller='admin',
-                                                   action='roles',
-                                                   message=util.sanitize_text( message ),
-                                                   status='done' ) )
-
-    @web.expose
-    @web.require_admin
-    def undelete_role( self, trans, **kwd ):
-        id = kwd.get( 'id', None )
-        if not id:
-            message = "No role ids received for undeleting"
-            trans.response.send_redirect( web.url_for( controller='admin',
-                                                       action='roles',
-                                                       message=message,
-                                                       status='error' ) )
-        ids = util.listify( id )
-        count = 0
-        undeleted_roles = ""
-        for role_id in ids:
-            role = get_role( trans, role_id )
-            if not role.deleted:
-                message = "Role '%s' has not been deleted, so it cannot be undeleted." % role.name
-                trans.response.send_redirect( web.url_for( controller='admin',
-                                                           action='roles',
-                                                           message=util.sanitize_text( message ),
-                                                           status='error' ) )
-            role.deleted = False
-            trans.sa_session.add( role )
-            trans.sa_session.flush()
-            count += 1
-            undeleted_roles += " %s" % role.name
-        message = "Undeleted %d roles: %s" % ( count, undeleted_roles )
-        trans.response.send_redirect( web.url_for( controller='admin',
-                                                   action='roles',
-                                                   message=util.sanitize_text( message ),
-                                                   status='done' ) )
-
-    @web.expose
-    @web.require_admin
-    def purge_role( self, trans, **kwd ):
-        # This method should only be called for a Role that has previously been deleted.
-        # Purging a deleted Role deletes all of the following from the database:
-        # - UserRoleAssociations where role_id == Role.id
-        # - DefaultUserPermissions where role_id == Role.id
-        # - DefaultHistoryPermissions where role_id == Role.id
-        # - GroupRoleAssociations where role_id == Role.id
-        # - DatasetPermissionss where role_id == Role.id
-        id = kwd.get( 'id', None )
-        if not id:
-            message = "No role ids received for purging"
-            trans.response.send_redirect( web.url_for( controller='admin',
-                                                       action='roles',
-                                                       message=util.sanitize_text( message ),
-                                                       status='error' ) )
-        ids = util.listify( id )
-        message = "Purged %d roles: " % len( ids )
-        for role_id in ids:
-            role = get_role( trans, role_id )
-            if not role.deleted:
-                message = "Role '%s' has not been deleted, so it cannot be purged." % role.name
-                trans.response.send_redirect( web.url_for( controller='admin',
-                                                           action='roles',
-                                                           message=util.sanitize_text( message ),
-                                                           status='error' ) )
-            # Delete UserRoleAssociations
-            for ura in role.users:
-                user = trans.sa_session.query( trans.app.model.User ).get( ura.user_id )
-                # Delete DefaultUserPermissions for associated users
-                for dup in user.default_permissions:
-                    if role == dup.role:
-                        trans.sa_session.delete( dup )
-                # Delete DefaultHistoryPermissions for associated users
-                for history in user.histories:
-                    for dhp in history.default_permissions:
-                        if role == dhp.role:
-                            trans.sa_session.delete( dhp )
-                trans.sa_session.delete( ura )
-            # Delete GroupRoleAssociations
-            for gra in role.groups:
-                trans.sa_session.delete( gra )
-            # Delete DatasetPermissionss
-            for dp in role.dataset_actions:
-                trans.sa_session.delete( dp )
-            trans.sa_session.flush()
-            message += " %s " % role.name
-        trans.response.send_redirect( web.url_for( controller='admin',
-                                                   action='roles',
-                                                   message=util.sanitize_text( message ),
-                                                   status='done' ) )
-
-    @web.expose
-    @web.require_admin
-    def groups( self, trans, **kwargs ):
-        if 'operation' in kwargs:
-            operation = kwargs[ 'operation' ].lower().replace( '+', ' ' )
-            if operation == "groups":
-                return self.group( trans, **kwargs )
-            if operation == "create":
-                return self.create_group( trans, **kwargs )
-            if operation == "delete":
-                return self.mark_group_deleted( trans, **kwargs )
-            if operation == "undelete":
-                return self.undelete_group( trans, **kwargs )
-            if operation == "purge":
-                return self.purge_group( trans, **kwargs )
-            if operation == "manage users and roles":
-                return self.manage_users_and_roles_for_group( trans, **kwargs )
-            if operation == "rename":
-                return self.rename_group( trans, **kwargs )
-        # Render the list view
-        return self.group_list_grid( trans, **kwargs )
-
-    @web.expose
-    @web.require_admin
-    def rename_group( self, trans, **kwd ):
-        params = util.Params( kwd )
-        message = util.restore_text( params.get( 'message', ''  ) )
-        status = params.get( 'status', 'done' )
-        id = params.get( 'id', None )
-        if not id:
-            message = "No group ids received for renaming"
-            trans.response.send_redirect( web.url_for( controller='admin',
-                                                       action='groups',
-                                                       message=message,
-                                                       status='error' ) )
-        group = get_group( trans, id )
-        if params.get( 'rename_group_button', False ):
-            old_name = group.name
-            new_name = util.restore_text( params.name )
-            if not new_name:
-                message = 'Enter a valid name'
-                status = 'error'
-            else:
-                existing_group = trans.sa_session.query( trans.app.model.Group ).filter( trans.app.model.Group.table.c.name == new_name ).first()
-                if existing_group and existing_group.id != group.id:
-                    message = 'A group with that name already exists'
-                    status = 'error'
-                else:
-                    if group.name != new_name:
-                        group.name = new_name
-                        trans.sa_session.add( group )
-                        trans.sa_session.flush()
-                        message = "Group '%s' has been renamed to '%s'" % ( old_name, new_name )
-                    return trans.response.send_redirect( web.url_for( controller='admin',
-                                                                      action='groups',
-                                                                      message=util.sanitize_text( message ),
-                                                                      status='done' ) )
-        return trans.fill_template( '/admin/dataset_security/group/group_rename.mako',
-                                    group=group,
-                                    message=message,
-                                    status=status )
-
-    @web.expose
-    @web.require_admin
-    def manage_users_and_roles_for_group( self, trans, **kwd ):
-        params = util.Params( kwd )
-        message = util.restore_text( params.get( 'message', ''  ) )
-        status = params.get( 'status', 'done' )
-        group = get_group( trans, params.id )
-        if params.get( 'group_roles_users_edit_button', False ):
-            in_roles = [ trans.sa_session.query( trans.app.model.Role ).get( x ) for x in util.listify( params.in_roles ) ]
-            in_users = [ trans.sa_session.query( trans.app.model.User ).get( x ) for x in util.listify( params.in_users ) ]
-            trans.app.security_agent.set_entity_group_associations( groups=[ group ], roles=in_roles, users=in_users )
-            trans.sa_session.refresh( group )
-            message += "Group '%s' has been updated with %d associated roles and %d associated users" % ( group.name, len( in_roles ), len( in_users ) )
-            trans.response.send_redirect( web.url_for( controller='admin',
-                                                       action='groups',
-                                                       message=util.sanitize_text( message ),
-                                                       status=status ) )
-        in_roles = []
-        out_roles = []
-        in_users = []
-        out_users = []
-        for role in trans.sa_session.query(trans.app.model.Role ) \
-                                    .filter( trans.app.model.Role.table.c.deleted == false() ) \
-                                    .order_by( trans.app.model.Role.table.c.name ):
-            if role in [ x.role for x in group.roles ]:
-                in_roles.append( ( role.id, role.name ) )
-            else:
-                out_roles.append( ( role.id, role.name ) )
-        for user in trans.sa_session.query( trans.app.model.User ) \
-                                    .filter( trans.app.model.User.table.c.deleted == false() ) \
-                                    .order_by( trans.app.model.User.table.c.email ):
-            if user in [ x.user for x in group.users ]:
-                in_users.append( ( user.id, user.email ) )
-            else:
-                out_users.append( ( user.id, user.email ) )
-        message += 'Group %s is currently associated with %d roles and %d users' % ( group.name, len( in_roles ), len( in_users ) )
-        return trans.fill_template( '/admin/dataset_security/group/group.mako',
-                                    group=group,
-                                    in_roles=in_roles,
-                                    out_roles=out_roles,
-                                    in_users=in_users,
-                                    out_users=out_users,
-                                    message=message,
-                                    status=status )
-
-    @web.expose
-    @web.require_admin
-    def create_group( self, trans, **kwd ):
-        params = util.Params( kwd )
-        message = util.restore_text( params.get( 'message', ''  ) )
-        status = params.get( 'status', 'done' )
-        name = util.restore_text( params.get( 'name', '' ) )
-        in_users = util.listify( params.get( 'in_users', [] ) )
-        out_users = util.listify( params.get( 'out_users', [] ) )
-        in_roles = util.listify( params.get( 'in_roles', [] ) )
-        out_roles = util.listify( params.get( 'out_roles', [] ) )
-        create_role_for_group = params.get( 'create_role_for_group', '' )
-        create_role_for_group_checked = CheckboxField.is_checked( create_role_for_group )
-        ok = True
-        if params.get( 'create_group_button', False ):
-            if not name:
-                message = "Enter a valid name."
-                status = 'error'
-                ok = False
-            elif trans.sa_session.query( trans.app.model.Group ).filter( trans.app.model.Group.table.c.name == name ).first():
-                message = "Group names must be unique and a group with that name already exists, so choose another name."
-                status = 'error'
-                ok = False
-            else:
-                # Create the group
-                group = trans.app.model.Group( name=name )
-                trans.sa_session.add( group )
-                trans.sa_session.flush()
-                # Create the UserRoleAssociations
-                for user in [ trans.sa_session.query( trans.app.model.User ).get( x ) for x in in_users ]:
-                    uga = trans.app.model.UserGroupAssociation( user, group )
-                    trans.sa_session.add( uga )
-                # Create the GroupRoleAssociations
-                for role in [ trans.sa_session.query( trans.app.model.Role ).get( x ) for x in in_roles ]:
-                    gra = trans.app.model.GroupRoleAssociation( group, role )
-                    trans.sa_session.add( gra )
-                if create_role_for_group_checked:
-                    # Create the role
-                    role = trans.app.model.Role( name=name, description='Role for group %s' % name )
-                    trans.sa_session.add( role )
-                    # Associate the role with the group
-                    gra = trans.model.GroupRoleAssociation( group, role )
-                    trans.sa_session.add( gra )
-                    num_in_roles = len( in_roles ) + 1
-                else:
-                    num_in_roles = len( in_roles )
-                trans.sa_session.flush()
-                message = "Group '%s' has been created with %d associated users and %d associated roles.  " \
-                    % ( group.name, len( in_users ), num_in_roles )
-                if create_role_for_group_checked:
-                    message += 'One of the roles associated with this group is the newly created role with the same name.'
-                trans.response.send_redirect( web.url_for( controller='admin',
-                                                           action='groups',
-                                                           message=util.sanitize_text( message ),
-                                                           status='done' ) )
-        if ok:
-            for user in trans.sa_session.query( trans.app.model.User ) \
-                                        .filter( trans.app.model.User.table.c.deleted == false() ) \
-                                        .order_by( trans.app.model.User.table.c.email ):
-                out_users.append( ( user.id, user.email ) )
-            for role in trans.sa_session.query( trans.app.model.Role ) \
-                                        .filter( trans.app.model.Role.table.c.deleted == false() ) \
-                                        .order_by( trans.app.model.Role.table.c.name ):
-                out_roles.append( ( role.id, role.name ) )
-        return trans.fill_template( '/admin/dataset_security/group/group_create.mako',
-                                    name=name,
-                                    in_users=in_users,
-                                    out_users=out_users,
-                                    in_roles=in_roles,
-                                    out_roles=out_roles,
-                                    create_role_for_group_checked=create_role_for_group_checked,
-                                    message=message,
-                                    status=status )
-
-    @web.expose
-    @web.require_admin
-    def mark_group_deleted( self, trans, **kwd ):
-        params = util.Params( kwd )
-        id = params.get( 'id', None )
-        if not id:
-            message = "No group ids received for marking deleted"
-            trans.response.send_redirect( web.url_for( controller='admin',
-                                                       action='groups',
-                                                       message=message,
-                                                       status='error' ) )
-        ids = util.listify( id )
-        message = "Deleted %d groups: " % len( ids )
-        for group_id in ids:
-            group = get_group( trans, group_id )
-            group.deleted = True
-            trans.sa_session.add( group )
-            trans.sa_session.flush()
-            message += " %s " % group.name
-        trans.response.send_redirect( web.url_for( controller='admin',
-                                                   action='groups',
-                                                   message=util.sanitize_text( message ),
-                                                   status='done' ) )
-
-    @web.expose
-    @web.require_admin
-    def undelete_group( self, trans, **kwd ):
-        id = kwd.get( 'id', None )
-        if not id:
-            message = "No group ids received for undeleting"
-            trans.response.send_redirect( web.url_for( controller='admin',
-                                                       action='groups',
-                                                       message=message,
-                                                       status='error' ) )
-        ids = util.listify( id )
-        count = 0
-        undeleted_groups = ""
-        for group_id in ids:
-            group = get_group( trans, group_id )
-            if not group.deleted:
-                message = "Group '%s' has not been deleted, so it cannot be undeleted." % group.name
-                trans.response.send_redirect( web.url_for( controller='admin',
-                                                           action='groups',
-                                                           message=util.sanitize_text( message ),
-                                                           status='error' ) )
-            group.deleted = False
-            trans.sa_session.add( group )
-            trans.sa_session.flush()
-            count += 1
-            undeleted_groups += " %s" % group.name
-        message = "Undeleted %d groups: %s" % ( count, undeleted_groups )
-        trans.response.send_redirect( web.url_for( controller='admin',
-                                                   action='groups',
-                                                   message=util.sanitize_text( message ),
-                                                   status='done' ) )
-
-    @web.expose
-    @web.require_admin
-    def purge_group( self, trans, **kwd ):
-        # This method should only be called for a Group that has previously been deleted.
-        # Purging a deleted Group simply deletes all UserGroupAssociations and GroupRoleAssociations.
-        id = kwd.get( 'id', None )
-        if not id:
-            message = "No group ids received for purging"
-            trans.response.send_redirect( web.url_for( controller='admin',
-                                                       action='groups',
-                                                       message=util.sanitize_text( message ),
-                                                       status='error' ) )
-        ids = util.listify( id )
-        message = "Purged %d groups: " % len( ids )
-        for group_id in ids:
-            group = get_group( trans, group_id )
-            if not group.deleted:
-                # We should never reach here, but just in case there is a bug somewhere...
-                message = "Group '%s' has not been deleted, so it cannot be purged." % group.name
-                trans.response.send_redirect( web.url_for( controller='admin',
-                                                           action='groups',
-                                                           message=util.sanitize_text( message ),
-                                                           status='error' ) )
-            # Delete UserGroupAssociations
-            for uga in group.users:
-                trans.sa_session.delete( uga )
-            # Delete GroupRoleAssociations
-            for gra in group.roles:
-                trans.sa_session.delete( gra )
-            trans.sa_session.flush()
-            message += " %s " % group.name
-        trans.response.send_redirect( web.url_for( controller='admin',
-                                                   action='groups',
-                                                   message=util.sanitize_text( message ),
-                                                   status='done' ) )
-
-    @web.expose
-    @web.require_admin
-    def create_new_user( self, trans, **kwd ):
-        return trans.response.send_redirect( web.url_for( controller='user',
-                                                          action='create',
-                                                          cntrller='admin' ) )
-
-    @web.expose
-    @web.require_admin
-    def reset_user_password( self, trans, **kwd ):
-        user_id = kwd.get( 'id', None )
-        if not user_id:
-            message = "No users received for resetting passwords."
-            trans.response.send_redirect( web.url_for( controller='admin',
-                                                       action='users',
-                                                       message=message,
-                                                       status='error' ) )
-        user_ids = util.listify( user_id )
-        if 'reset_user_password_button' in kwd:
-            message = ''
-            status = ''
-            for user_id in user_ids:
-                user = get_user( trans, user_id )
-                password = kwd.get( 'password', None )
-                confirm = kwd.get( 'confirm', None )
-                if len( password ) < 6:
-                    message = "Use a password of at least 6 characters."
-                    status = 'error'
-                    break
-                elif password != confirm:
-                    message = "Passwords do not match."
-                    status = 'error'
-                    break
-                else:
-                    user.set_password_cleartext( password )
-                    trans.sa_session.add( user )
-                    trans.sa_session.flush()
-            if not message and not status:
-                message = "Passwords reset for %d %s." % ( len( user_ids ), inflector.cond_plural( len( user_ids ), 'user' ) )
-                status = 'done'
-            trans.response.send_redirect( web.url_for( controller='admin',
-                                                       action='users',
-                                                       message=util.sanitize_text( message ),
-                                                       status=status ) )
-        users = [ get_user( trans, user_id ) for user_id in user_ids ]
-        if len( user_ids ) > 1:
-            user_id = ','.join( user_ids )
-        return trans.fill_template( '/admin/user/reset_password.mako',
-                                    id=user_id,
-                                    users=users,
-                                    password='',
-                                    confirm='' )
-
-    @web.expose
-    @web.require_admin
-    def mark_user_deleted( self, trans, **kwd ):
-        id = kwd.get( 'id', None )
-        if not id:
-            message = "No user ids received for deleting"
-            trans.response.send_redirect( web.url_for( controller='admin',
-                                                       action='users',
-                                                       message=message,
-                                                       status='error' ) )
-        ids = util.listify( id )
-        message = "Deleted %d users: " % len( ids )
-        for user_id in ids:
-            user = get_user( trans, user_id )
-            user.deleted = True
-            trans.sa_session.add( user )
-            trans.sa_session.flush()
-            message += " %s " % user.email
-        trans.response.send_redirect( web.url_for( controller='admin',
-                                                   action='users',
-                                                   message=util.sanitize_text( message ),
-                                                   status='done' ) )
-
-    @web.expose
-    @web.require_admin
-    def undelete_user( self, trans, **kwd ):
-        id = kwd.get( 'id', None )
-        if not id:
-            message = "No user ids received for undeleting"
-            trans.response.send_redirect( web.url_for( controller='admin',
-                                                       action='users',
-                                                       message=message,
-                                                       status='error' ) )
-        ids = util.listify( id )
-        count = 0
-        undeleted_users = ""
-        for user_id in ids:
-            user = get_user( trans, user_id )
-            if not user.deleted:
-                message = "User '%s' has not been deleted, so it cannot be undeleted." % user.email
-                trans.response.send_redirect( web.url_for( controller='admin',
-                                                           action='users',
-                                                           message=util.sanitize_text( message ),
-                                                           status='error' ) )
-            user.deleted = False
-            trans.sa_session.add( user )
-            trans.sa_session.flush()
-            count += 1
-            undeleted_users += " %s" % user.email
-        message = "Undeleted %d users: %s" % ( count, undeleted_users )
-        trans.response.send_redirect( web.url_for( controller='admin',
-                                                   action='users',
-                                                   message=util.sanitize_text( message ),
-                                                   status='done' ) )
-
-    @web.expose
-    @web.require_admin
-    def purge_user( self, trans, **kwd ):
-        # This method should only be called for a User that has previously been deleted.
-        # We keep the User in the database ( marked as purged ), and stuff associated
-        # with the user's private role in case we want the ability to unpurge the user
-        # some time in the future.
-        # Purging a deleted User deletes all of the following:
-        # - History where user_id = User.id
-        #    - HistoryDatasetAssociation where history_id = History.id
-        #    - Dataset where HistoryDatasetAssociation.dataset_id = Dataset.id
-        # - UserGroupAssociation where user_id == User.id
-        # - UserRoleAssociation where user_id == User.id EXCEPT FOR THE PRIVATE ROLE
-        # - UserAddress where user_id == User.id
-        # Purging Histories and Datasets must be handled via the cleanup_datasets.py script
-        id = kwd.get( 'id', None )
-        if not id:
-            message = "No user ids received for purging"
-            trans.response.send_redirect( web.url_for( controller='admin',
-                                                       action='users',
-                                                       message=util.sanitize_text( message ),
-                                                       status='error' ) )
-        ids = util.listify( id )
-        message = "Purged %d users: " % len( ids )
-        for user_id in ids:
-            user = get_user( trans, user_id )
-            if not user.deleted:
-                # We should never reach here, but just in case there is a bug somewhere...
-                message = "User '%s' has not been deleted, so it cannot be purged." % user.email
-                trans.response.send_redirect( web.url_for( controller='admin',
-                                                           action='users',
-                                                           message=util.sanitize_text( message ),
-                                                           status='error' ) )
-            private_role = trans.app.security_agent.get_private_user_role( user )
-            # Delete History
-            for h in user.active_histories:
-                trans.sa_session.refresh( h )
-                for hda in h.active_datasets:
-                    # Delete HistoryDatasetAssociation
-                    d = trans.sa_session.query( trans.app.model.Dataset ).get( hda.dataset_id )
-                    # Delete Dataset
-                    if not d.deleted:
-                        d.deleted = True
-                        trans.sa_session.add( d )
-                    hda.deleted = True
-                    trans.sa_session.add( hda )
-                h.deleted = True
-                trans.sa_session.add( h )
-            # Delete UserGroupAssociations
-            for uga in user.groups:
-                trans.sa_session.delete( uga )
-            # Delete UserRoleAssociations EXCEPT FOR THE PRIVATE ROLE
-            for ura in user.roles:
-                if ura.role_id != private_role.id:
-                    trans.sa_session.delete( ura )
-            # Delete UserAddresses
-            for address in user.addresses:
-                trans.sa_session.delete( address )
-            # Purge the user
-            user.purged = True
-            trans.sa_session.add( user )
-            trans.sa_session.flush()
-            message += "%s " % user.email
-        trans.response.send_redirect( web.url_for( controller='admin',
-                                                   action='users',
-                                                   message=util.sanitize_text( message ),
-                                                   status='done' ) )
-
-    @web.expose
-    @web.require_admin
-    def name_autocomplete_data( self, trans, q=None, limit=None, timestamp=None ):
-        """Return autocomplete data for user emails"""
-        ac_data = ""
-        for user in trans.sa_session.query( trans.app.model.User ).filter_by( deleted=False ).filter( func.lower( trans.app.model.User.email ).like( q.lower() + "%" ) ):
-            ac_data = ac_data + user.email + "\n"
-        return ac_data
-
-    @web.expose
-    @web.require_admin
-    def manage_roles_and_groups_for_user( self, trans, **kwd ):
-        user_id = kwd.get( 'id', None )
-        message = ''
-        status = ''
-        if not user_id:
-            message += "Invalid user id (%s) received" % str( user_id )
-            trans.response.send_redirect( web.url_for( controller='admin',
-                                                       action='users',
-                                                       message=util.sanitize_text( message ),
-                                                       status='error' ) )
-        user = get_user( trans, user_id )
-        private_role = trans.app.security_agent.get_private_user_role( user )
-        if kwd.get( 'user_roles_groups_edit_button', False ):
-            # Make sure the user is not dis-associating himself from his private role
-            out_roles = kwd.get( 'out_roles', [] )
-            if out_roles:
-                out_roles = [ trans.sa_session.query( trans.app.model.Role ).get( x ) for x in util.listify( out_roles ) ]
-            if private_role in out_roles:
-                message += "You cannot eliminate a user's private role association.  "
-                status = 'error'
-            in_roles = kwd.get( 'in_roles', [] )
-            if in_roles:
-                in_roles = [ trans.sa_session.query( trans.app.model.Role ).get( x ) for x in util.listify( in_roles ) ]
-            out_groups = kwd.get( 'out_groups', [] )
-            if out_groups:
-                out_groups = [ trans.sa_session.query( trans.app.model.Group ).get( x ) for x in util.listify( out_groups ) ]
-            in_groups = kwd.get( 'in_groups', [] )
-            if in_groups:
-                in_groups = [ trans.sa_session.query( trans.app.model.Group ).get( x ) for x in util.listify( in_groups ) ]
-            if in_roles:
-                trans.app.security_agent.set_entity_user_associations( users=[ user ], roles=in_roles, groups=in_groups )
-                trans.sa_session.refresh( user )
-                message += "User '%s' has been updated with %d associated roles and %d associated groups (private roles are not displayed)" % \
-                    ( user.email, len( in_roles ), len( in_groups ) )
-                trans.response.send_redirect( web.url_for( controller='admin',
-                                                           action='users',
-                                                           message=util.sanitize_text( message ),
-                                                           status='done' ) )
-        in_roles = []
-        out_roles = []
-        in_groups = []
-        out_groups = []
-        for role in trans.sa_session.query( trans.app.model.Role ).filter( trans.app.model.Role.table.c.deleted == false() ) \
-                                                                  .order_by( trans.app.model.Role.table.c.name ):
-            if role in [ x.role for x in user.roles ]:
-                in_roles.append( ( role.id, role.name ) )
-            elif role.type != trans.app.model.Role.types.PRIVATE:
-                # There is a 1 to 1 mapping between a user and a PRIVATE role, so private roles should
-                # not be listed in the roles form fields, except for the currently selected user's private
-                # role, which should always be in in_roles.  The check above is added as an additional
-                # precaution, since for a period of time we were including private roles in the form fields.
-                out_roles.append( ( role.id, role.name ) )
-        for group in trans.sa_session.query( trans.app.model.Group ).filter( trans.app.model.Group.table.c.deleted == false() ) \
-                                                                    .order_by( trans.app.model.Group.table.c.name ):
-            if group in [ x.group for x in user.groups ]:
-                in_groups.append( ( group.id, group.name ) )
-            else:
-                out_groups.append( ( group.id, group.name ) )
-        message += "User '%s' is currently associated with %d roles and is a member of %d groups" % \
-            ( user.email, len( in_roles ), len( in_groups ) )
-        if not status:
-            status = 'done'
-        return trans.fill_template( '/admin/user/user.mako',
-                                    user=user,
-                                    in_roles=in_roles,
-                                    out_roles=out_roles,
-                                    in_groups=in_groups,
-                                    out_groups=out_groups,
-                                    message=message,
-                                    status=status )
-
-    @web.expose
-    @web.require_admin
-    def jobs( self, trans, stop=[], stop_msg=None, cutoff=180, job_lock=None, ajl_submit=None, **kwd ):
-        deleted = []
-        msg = None
-        status = None
-        job_ids = util.listify( stop )
-        if job_ids and stop_msg in [ None, '' ]:
-            msg = 'Please enter an error message to display to the user describing why the job was terminated'
-            status = 'error'
-        elif job_ids:
-            if stop_msg[-1] not in PUNCTUATION:
-                stop_msg += '.'
-            for job_id in job_ids:
-                error_msg = "This job was stopped by an administrator: %s  <a href='%s' target='_blank'>Contact support</a> for additional help." \
-                    % ( stop_msg, self.app.config.get("support_url", "https://galaxyproject.org/support/" ) )
-                if trans.app.config.track_jobs_in_database:
-                    job = trans.sa_session.query( trans.app.model.Job ).get( job_id )
-                    job.stderr = error_msg
-                    job.set_state( trans.app.model.Job.states.DELETED_NEW )
-                    trans.sa_session.add( job )
-                else:
-                    trans.app.job_manager.job_stop_queue.put( job_id, error_msg=error_msg )
-                deleted.append( str( job_id ) )
-        if deleted:
-            msg = 'Queued job'
-            if len( deleted ) > 1:
-                msg += 's'
-            msg += ' for deletion: '
-            msg += ', '.join( deleted )
-            status = 'done'
-            trans.sa_session.flush()
-        if ajl_submit:
-            if job_lock == 'on':
-                galaxy.queue_worker.send_control_task(trans.app, 'admin_job_lock',
-                                                      kwargs={'job_lock': True } )
-                job_lock = True
-            else:
-                galaxy.queue_worker.send_control_task(trans.app, 'admin_job_lock',
-                                                      kwargs={'job_lock': False } )
-                job_lock = False
-        else:
-            job_lock = trans.app.job_manager.job_lock
-        cutoff_time = datetime.utcnow() - timedelta( seconds=int( cutoff ) )
-        jobs = trans.sa_session.query( trans.app.model.Job ) \
-                               .filter( and_( trans.app.model.Job.table.c.update_time < cutoff_time,
-                                              or_( trans.app.model.Job.state == trans.app.model.Job.states.NEW,
-                                                   trans.app.model.Job.state == trans.app.model.Job.states.QUEUED,
-                                                   trans.app.model.Job.state == trans.app.model.Job.states.RUNNING,
-                                                   trans.app.model.Job.state == trans.app.model.Job.states.UPLOAD ) ) ) \
-                               .order_by( trans.app.model.Job.table.c.update_time.desc() ).all()
-        recent_jobs = trans.sa_session.query( trans.app.model.Job ) \
-            .filter( and_( trans.app.model.Job.table.c.update_time > cutoff_time,
-                           or_( trans.app.model.Job.state == trans.app.model.Job.states.ERROR,
-                                trans.app.model.Job.state == trans.app.model.Job.states.OK) ) ) \
-            .order_by( trans.app.model.Job.table.c.update_time.desc() ).all()
-        last_updated = {}
-        for job in jobs:
-            delta = datetime.utcnow() - job.update_time
-            if delta.days > 0:
-                last_updated[job.id] = '%s hours' % ( delta.days * 24 + int( delta.seconds / 60 / 60 ) )
-            elif delta > timedelta( minutes=59 ):
-                last_updated[job.id] = '%s hours' % int( delta.seconds / 60 / 60 )
-            else:
-                last_updated[job.id] = '%s minutes' % int( delta.seconds / 60 )
-        finished = {}
-        for job in recent_jobs:
-            delta = datetime.utcnow() - job.update_time
-            if delta.days > 0:
-                finished[job.id] = '%s hours' % ( delta.days * 24 + int( delta.seconds / 60 / 60 ) )
-            elif delta > timedelta( minutes=59 ):
-                finished[job.id] = '%s hours' % int( delta.seconds / 60 / 60 )
-            else:
-                finished[job.id] = '%s minutes' % int( delta.seconds / 60 )
-        return trans.fill_template( '/admin/jobs.mako',
-                                    jobs=jobs,
-                                    recent_jobs=recent_jobs,
-                                    last_updated=last_updated,
-                                    finished=finished,
-                                    cutoff=cutoff,
-                                    msg=msg,
-                                    status=status,
-                                    job_lock=job_lock)
-
-    @web.expose
-    @web.require_admin
-    def job_info( self, trans, jobid=None ):
-        job = None
-        if jobid is not None:
-            job = trans.sa_session.query( trans.app.model.Job ).get(jobid)
-        return trans.fill_template( '/webapps/reports/job_info.mako',
-                                    job=job,
-                                    message="<a href='jobs'>Back</a>" )
-
-    @web.expose
-    @web.require_admin
-    def manage_tool_dependencies( self,
-                                  trans,
-                                  install_dependencies=False,
-                                  uninstall_dependencies=False,
-                                  remove_unused_dependencies=False,
-                                  selected_tool_ids=None,
-                                  selected_environments_to_uninstall=None,
-                                  viewkey='View tool-centric dependencies'):
-        if not selected_tool_ids:
-            selected_tool_ids = []
-        if not selected_environments_to_uninstall:
-            selected_environments_to_uninstall = []
-        tools_by_id = trans.app.toolbox.tools_by_id
-        view = six.next(six.itervalues(trans.app.toolbox.tools_by_id))._view
-        if selected_tool_ids:
-            # install the dependencies for the tools in the selected_tool_ids list
-            if not isinstance(selected_tool_ids, list):
-                selected_tool_ids = [selected_tool_ids]
-            requirements = set([tools_by_id[tid].tool_requirements for tid in selected_tool_ids])
-            if install_dependencies:
-                [view.install_dependencies(r) for r in requirements]
-            elif uninstall_dependencies:
-                [view.uninstall_dependencies(index=None, requirements=r) for r in requirements]
-        if selected_environments_to_uninstall and remove_unused_dependencies:
-            if not isinstance(selected_environments_to_uninstall, list):
-                selected_environments_to_uninstall = [selected_environments_to_uninstall]
-            view.remove_unused_dependency_paths(selected_environments_to_uninstall)
-        return trans.fill_template( '/webapps/galaxy/admin/manage_dependencies.mako',
-                                    tools=tools_by_id,
-                                    requirements_status=view.toolbox_requirements_status,
-                                    tool_ids_by_requirements=view.tool_ids_by_requirements,
-                                    unused_environments=view.unused_dependency_paths,
-                                    viewkey=viewkey )
-
-    @web.expose
-    @web.require_admin
-    def sanitize_whitelist( self, trans, submit_whitelist=False, tools_to_whitelist=[]):
-        if submit_whitelist:
-            # write the configured sanitize_whitelist_file with new whitelist
-            # and update in-memory list.
-            with open(trans.app.config.sanitize_whitelist_file, 'wt') as f:
-                if isinstance(tools_to_whitelist, six.string_types):
-                    tools_to_whitelist = [tools_to_whitelist]
-                new_whitelist = sorted([tid for tid in tools_to_whitelist if tid in trans.app.toolbox.tools_by_id])
-                f.write("\n".join(new_whitelist))
-            trans.app.config.sanitize_whitelist = new_whitelist
-            galaxy.queue_worker.send_control_task(trans.app, 'reload_sanitize_whitelist', noop_self=True)
-            # dispatch a message to reload list for other processes
-        return trans.fill_template( '/webapps/galaxy/admin/sanitize_whitelist.mako',
-                                    sanitize_all=trans.app.config.sanitize_all_html,
-                                    tools=trans.app.toolbox.tools_by_id )
-
-
-# ---- Utility methods -------------------------------------------------------
-
-
-def get_user( trans, user_id ):
-    """Get a User from the database by id."""
-    user = trans.sa_session.query( trans.model.User ).get( trans.security.decode_id( user_id ) )
-    if not user:
-        return trans.show_error_message( "User not found for id (%s)" % str( user_id ) )
-    return user
-
-
-def get_user_by_username( trans, username ):
-    """Get a user from the database by username"""
-    # TODO: Add exception handling here.
-    return trans.sa_session.query( trans.model.User ) \
-                           .filter( trans.model.User.table.c.username == username ) \
-                           .one()
-
-
-def get_role( trans, id ):
-    """Get a Role from the database by id."""
-    # Load user from database
-    id = trans.security.decode_id( id )
-    role = trans.sa_session.query( trans.model.Role ).get( id )
-    if not role:
-        return trans.show_error_message( "Role not found for id (%s)" % str( id ) )
-    return role
-
-
-def get_group( trans, id ):
-    """Get a Group from the database by id."""
-    # Load user from database
-    id = trans.security.decode_id( id )
-    group = trans.sa_session.query( trans.model.Group ).get( id )
-    if not group:
-        return trans.show_error_message( "Group not found for id (%s)" % str( id ) )
-    return group
-
-
-def get_quota( trans, id ):
-    """Get a Quota from the database by id."""
-    # Load user from database
-    id = trans.security.decode_id( id )
-    quota = trans.sa_session.query( trans.model.Quota ).get( id )
-    return quota+                                                   status='done' ) )