"""Module for searching the toolshed repositories"""
import logging
<<<<<<< HEAD
log = logging.getLogger(__name__)
=======
import sys
>>>>>>> 2f2acb98

import whoosh.index
from whoosh import scoring
from whoosh.fields import Schema, STORED, TEXT
from whoosh.qparser import MultifieldParser

from galaxy import exceptions
from galaxy.exceptions import ObjectNotFound

if sys.version_info > (3,):
    long = int

log = logging.getLogger(__name__)

schema = Schema(
    id=STORED,
    name=TEXT(field_boost=1.7, stored=True),
    description=TEXT(field_boost=1.5, stored=True),
    long_description=TEXT(stored=True),
    homepage_url=TEXT(stored=True),
    remote_repository_url=TEXT(stored=True),
    repo_owner_username=TEXT(stored=True),
    times_downloaded=STORED,
    approved=STORED,
    last_updated=STORED,
    full_last_updated=STORED)


class RepoWeighting(scoring.BM25F):
    """
    Affect the BM25G scoring model through the final method.
    source: https://groups.google.com/forum/#!msg/whoosh/1AKNbW8R_l8/XySW0OecH6gJ
    """
    use_final = True

    def final(self, searcher, docnum, score):
        # Arbitrary for now
        reasonable_hits = 100.0

        stored_times_downloaded = searcher.stored_fields(docnum)["times_downloaded"]
        if not isinstance(stored_times_downloaded, (int, long)):
            times_downloaded = int(stored_times_downloaded)
        else:
            times_downloaded = stored_times_downloaded
        # Add 1 to prevent 0 being divided
        if times_downloaded == 0:
            times_downloaded = 1
        popularity_modifier = (times_downloaded / reasonable_hits)

        cert_modifier = 2 if searcher.stored_fields(docnum)["approved"] == 'yes' else 1

        # Adjust the computed score for this document by the popularity
        # and by the certification level.
        final_score = score * popularity_modifier * cert_modifier
        return final_score


class RepoSearch(object):

    def search(self, trans, search_term, page, page_size, boosts):
        """
        Perform the search on the given search_term

        :param search_term: unicode encoded string with the search term(s)
        :param boosts: namedtuple containing custom boosts for searchfields, see api/repositories.py

        :returns results: dictionary containing number of hits, hits themselves and matched terms for each
        """
        whoosh_index_dir = trans.app.config.whoosh_index_dir
        index_exists = whoosh.index.exists_in(whoosh_index_dir)
        if index_exists:
            index = whoosh.index.open_dir(whoosh_index_dir)
            try:
                # Some literature about BM25F:
                # http://trec.nist.gov/pubs/trec13/papers/microsoft-cambridge.web.hard.pdf
                # http://en.wikipedia.org/wiki/Okapi_BM25
                # __Basically__ the higher number the bigger weight.
                repo_weighting = RepoWeighting(field_B={'name_B' : boosts.repo_name_boost,
                                                        'description_B' : boosts.repo_description_boost,
                                                        'long_description_B' : boosts.repo_long_description_boost,
                                                        'homepage_url_B' : boosts.repo_homepage_url_boost,
                                                        'remote_repository_url_B' : boosts.repo_remote_repository_url_boost,
                                                        'repo_owner_username' : boosts.repo_owner_username_boost})

                searcher = index.searcher(weighting=repo_weighting)

                parser = MultifieldParser([
                    'name',
                    'description',
                    'long_description',
                    'homepage_url',
                    'remote_repository_url',
                    'repo_owner_username'], schema=schema)

                user_query = parser.parse('*' + search_term + '*')

                try:
                    hits = searcher.search_page(user_query, page, pagelen=page_size, terms=True)
                except ValueError:
                    raise ObjectNotFound('The requested page does not exist.')

                log.debug('searching for: #' + str(search_term))
                log.debug('total hits: ' + str(len(hits)))
                log.debug('scored hits: ' + str(hits.scored_length()))
                results = {}
                results['total_results'] = str(len(hits))
                results['page'] = str(page)
                results['page_size'] = str(page_size)
                results['hits'] = []
                for hit in hits:
                    hit_dict = {}
                    hit_dict['id'] = trans.security.encode_id(hit.get('id'))
                    hit_dict['repo_owner_username'] = hit.get('repo_owner_username')
                    hit_dict['name'] = hit.get('name')
                    hit_dict['long_description'] = hit.get('long_description')
                    hit_dict['remote_repository_url'] = hit.get('remote_repository_url')
                    hit_dict['homepage_url'] = hit.get('homepage_url')
                    hit_dict['description'] = hit.get('description')
                    hit_dict['last_updated'] = hit.get('last_updated')
                    hit_dict['full_last_updated'] = hit.get('full_last_updated')
                    hit_dict['approved'] = hit.get('approved')
                    hit_dict['times_downloaded'] = hit.get('times_downloaded')
                    results['hits'].append({'repository': hit_dict, 'matched_terms': hit.matched_terms(), 'score': hit.score})
                return results
            finally:
                searcher.close()
        else:
            raise exceptions.InternalServerError('The search index file is missing.')<|MERGE_RESOLUTION|>--- conflicted
+++ resolved
@@ -1,10 +1,6 @@
 """Module for searching the toolshed repositories"""
 import logging
-<<<<<<< HEAD
-log = logging.getLogger(__name__)
-=======
 import sys
->>>>>>> 2f2acb98
 
 import whoosh.index
 from whoosh import scoring
