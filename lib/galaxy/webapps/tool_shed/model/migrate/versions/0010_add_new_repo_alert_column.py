--- conflicted
+++ resolved
@@ -38,14 +38,8 @@
         else:
             log.debug("unknown migrate_engine dialect")
         migrate_engine.execute("UPDATE galaxy_user SET new_repo_alert=%s" % default_false)
-<<<<<<< HEAD
-    except Exception as e:
-        print "Adding new_repo_alert column to the galaxy_user table failed: %s" % str(e)
-        log.debug("Adding new_repo_alert column to the galaxy_user table failed: %s" % str(e))
-=======
     except Exception:
         log.exception("Adding new_repo_alert column to the galaxy_user table failed.")
->>>>>>> 2f2acb98
 
 
 def downgrade(migrate_engine):
@@ -55,11 +49,5 @@
     User_table = Table("galaxy_user", metadata, autoload=True)
     try:
         User_table.c.new_repo_alert.drop()
-<<<<<<< HEAD
-    except Exception as e:
-        print "Dropping column new_repo_alert from the galaxy_user table failed: %s" % str(e)
-        log.debug("Dropping column new_repo_alert from the galaxy_user table failed: %s" % str(e))
-=======
     except Exception:
-        log.exception("Dropping column new_repo_alert from the galaxy_user table failed.")
->>>>>>> 2f2acb98
+        log.exception("Dropping column new_repo_alert from the galaxy_user table failed.")