--- conflicted
+++ resolved
@@ -573,12 +573,7 @@
         importable = util.string_as_bool(payload.get("importable", publish))
         # Galaxy will try to upgrade tool versions that don't match exactly during import,
         # this prevents that.
-<<<<<<< HEAD
-        exact_tools = util.string_as_bool(payload.get("exact_tools", False))
-=======
         exact_tools = util.string_as_bool(payload.get("exact_tools", True))
-
->>>>>>> 028d0732
         if publish and not importable:
             raise exceptions.RequestParameterInvalidException("Published workflow must be importable.")
         from_dict_kwds = dict(
