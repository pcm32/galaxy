--- conflicted
+++ resolved
@@ -11,13 +11,9 @@
 from galaxy.web.base.controller import BaseAPIController
 
 from tool_shed.galaxy_install.install_manager import InstallRepositoryManager
-<<<<<<< HEAD
-from tool_shed.galaxy_install.repair_repository_manager import RepairRepositoryManager
-=======
 from tool_shed.galaxy_install.metadata.installed_repository_metadata_manager import InstalledRepositoryMetadataManager
 from tool_shed.galaxy_install.repair_repository_manager import RepairRepositoryManager
 
->>>>>>> ed493034
 from tool_shed.util import common_util
 from tool_shed.util import encoding_util
 from tool_shed.util import hg_util
@@ -243,12 +239,7 @@
         tool_shed_url, name, owner, changeset_revision = self.__parse_repository_from_payload( payload, include_changeset=True )
         self.__ensure_can_install_repos( trans )
         install_repository_manager = InstallRepositoryManager( trans.app )
-<<<<<<< HEAD
-        installed_tool_shed_repositories = install_repository_manager.install( trans.app,
-                                                                               tool_shed_url,
-=======
         installed_tool_shed_repositories = install_repository_manager.install( tool_shed_url,
->>>>>>> ed493034
                                                                                name,
                                                                                owner,
                                                                                changeset_revision,
@@ -428,11 +419,7 @@
         for repository in query:
             repository_id = trans.security.encode_id( repository.id )
             try:
-<<<<<<< HEAD
-                invalid_file_tups, metadata_dict = metadata_util.reset_all_metadata_on_installed_repository( trans.app, repository_id )
-=======
                 invalid_file_tups, metadata_dict = irmm.reset_all_metadata_on_installed_repository( repository_id )
->>>>>>> ed493034
                 if invalid_file_tups:
                     message = tool_util.generate_message_for_invalid_tools( trans.app,
                                                                             invalid_file_tups,
