--- conflicted
+++ resolved
@@ -27,13 +27,9 @@
         self.model = galaxy.model.mapping.init( self.config.file_path,
                                                 db_url,
                                                 self.config.database_engine_options,
-<<<<<<< HEAD
-                                                create_tables = True )
+                                                create_tables = self.config.database_create_tables )
         # Security helper
         self.security = security.SecurityHelper( id_secret=self.config.id_secret )
-=======
-                                                create_tables = self.config.database_create_tables )
->>>>>>> 0f6c60b7
         # Initialize the tools
         self.toolbox = tools.ToolBox( self.config.tool_config, self.config.tool_path, self )
         #Load datatype converters
