--- conflicted
+++ resolved
@@ -255,9 +255,8 @@
                                                      history_id=self.app.security.encode_id(i.history_id),
                                                      id=self.app.security.encode_id(i.id),
                                                      type=self.hdca_manager.model_class.content_type),
-<<<<<<< HEAD
-
             'contents_url'              : self.generate_contents_url
+            'job_state_summary'         : self.serialize_job_state_summary
         })
 
     def generate_contents_url(self, hdca, key, **context):
@@ -266,13 +265,9 @@
             hdca_id=encode_id(hdca.id),
             parent_id=encode_id(hdca.collection_id))
         return contents_url
-=======
-            'job_state_summary'         : self.serialize_job_state_summary
-        })
 
     def serialize_job_state_summary(self, hdca, key, **context):
         states = hdca.job_state_summary.__dict__.copy()
         del states['_sa_instance_state']
         del states['hdca_id']
-        return states
->>>>>>> e6956155
+        return states