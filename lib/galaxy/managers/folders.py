"""
Manager and Serializer for Library Folders.
"""

from galaxy.exceptions import ItemAccessibilityException
from galaxy.exceptions import InconsistentDatabase
from galaxy.exceptions import RequestParameterInvalidException
from galaxy.exceptions import InternalServerError
from galaxy.exceptions import AuthenticationRequired
from galaxy.exceptions import InsufficientPermissionsException
from galaxy.exceptions import MalformedId
from sqlalchemy.orm.exc import MultipleResultsFound
from sqlalchemy.orm.exc import NoResultFound
import logging
log = logging.getLogger(__name__)


# =============================================================================
class FolderManager(object):
    """
    Interface/service object for interacting with folders.
    """

    def get(self, trans, decoded_folder_id, check_manageable=False, check_accessible=True):
        """
        Get the folder from the DB.

        :param  decoded_folder_id:       decoded folder id
        :type   decoded_folder_id:       int
        :param  check_manageable:        flag whether the check that user can manage item
        :type   check_manageable:        bool
        :param  check_accessible:        flag whether to check that user can access item
        :type   check_accessible:        bool

        :returns:   the requested folder
        :rtype:     LibraryFolder

        :raises: InconsistentDatabase, RequestParameterInvalidException, InternalServerError
        """
        try:
            folder = trans.sa_session.query(trans.app.model.LibraryFolder).filter(trans.app.model.LibraryFolder.table.c.id == decoded_folder_id).one()
        except MultipleResultsFound:
            raise InconsistentDatabase('Multiple folders found with the same id.')
        except NoResultFound:
            raise RequestParameterInvalidException('No folder found with the id provided.')
        except Exception as e:
            raise InternalServerError('Error loading from the database.' + str(e))
        folder = self.secure(trans, folder, check_manageable, check_accessible)
        return folder

    def secure(self, trans, folder, check_manageable=True, check_accessible=True):
        """
        Check if (a) user can manage folder or (b) folder is accessible to user.

        :param  folder:                  folder item
        :type   folder:                  LibraryFolder
        :param  check_manageable:        flag whether to check that user can manage item
        :type   check_manageable:        bool
        :param  check_accessible:        flag whether to check that user can access item
        :type   check_accessible:        bool

        :returns:   the original folder
        :rtype:     LibraryFolder
        """
        # all folders are accessible to an admin
        if trans.user_is_admin():
            return folder
        if check_manageable:
            folder = self.check_manageable(trans, folder)
        if check_accessible:
            folder = self.check_accessible(trans, folder)
        return folder

    def check_manageable(self, trans, folder):
        """
        Check whether the user can manage the folder.

        :returns:   the original folder
        :rtype:     LibraryFolder

        :raises: AuthenticationRequired, InsufficientPermissionsException
        """
        if not trans.user:
            raise AuthenticationRequired("Must be logged in to manage Galaxy items.", type='error')
        current_user_roles = trans.get_current_user_roles()
        if not trans.app.security_agent.can_manage_library_item(current_user_roles, folder):
            raise InsufficientPermissionsException("You don't have permissions to manage this folder.", type='error')
        else:
            return folder

    def check_accessible(self, trans, folder):
        """
        Check whether the folder is accessible to current user.
        By default every folder is accessible (contents have their own permissions).
        """
        return folder

    def get_folder_dict(self, trans, folder):
        """
        Return folder data in the form of a dictionary.

        :param  folder:       folder item
        :type   folder:       LibraryFolder

        :returns:   dict with data about the folder
        :rtype:     dictionary

        """
        folder_dict = folder.to_dict(view='element')
        folder_dict = trans.security.encode_all_ids(folder_dict, True)
        folder_dict['id'] = 'F' + folder_dict['id']
        if folder_dict['parent_id'] is not None:
            folder_dict['parent_id'] = 'F' + folder_dict['parent_id']
        folder_dict['update_time'] = folder.update_time.strftime("%Y-%m-%d %I:%M %p")
        return folder_dict

    def create(self, trans, parent_folder_id, new_folder_name, new_folder_description=''):
        """
        Create a new folder under the given folder.

        :param  parent_folder_id:       decoded id
        :type   parent_folder_id:       int
        :param  new_folder_name:        name of the new folder
        :type   new_folder_name:        str
        :param  new_folder_description: description of the folder (optional, defaults to empty string)
        :type   new_folder_description: str

        :returns:   the new folder
        :rtype:     LibraryFolder

        :raises: InsufficientPermissionsException
        """
        parent_folder = self.get(trans, parent_folder_id)
        current_user_roles = trans.get_current_user_roles()
<<<<<<< HEAD
        if not (trans.user_is_admin or trans.app.security_agent.can_add_library_item(current_user_roles, parent_folder)):
=======
        if not (trans.user_is_admin() or trans.app.security_agent.can_add_library_item(current_user_roles, parent_folder)):
>>>>>>> 2f2acb98
            raise InsufficientPermissionsException('You do not have proper permission to create folders under given folder.')
        new_folder = trans.app.model.LibraryFolder(name=new_folder_name, description=new_folder_description)
        # We are associating the last used genome build with folders, so we will always
        # initialize a new folder with the first dbkey in genome builds list which is currently
        # ?    unspecified (?)
        new_folder.genome_build = trans.app.genome_builds.default_value
        parent_folder.add_folder(new_folder)
        trans.sa_session.add(new_folder)
        trans.sa_session.flush()
        # New folders default to having the same permissions as their parent folder
        trans.app.security_agent.copy_library_permissions(trans, parent_folder, new_folder)
        return new_folder

    def update(self, trans, folder, name=None, description=None):
        """
        Update the given folder's name or description.

        :param  folder:        the model object
        :type   folder:        LibraryFolder
        :param  name:          new name for the library folder
        :type   name:          str
        :param  description:   new description for the library folder
        :type   description:   str

        :returns:   the folder
        :rtype:     LibraryFolder

        :raises: ItemAccessibilityException, InsufficientPermissionsException
        """
        changed = False
        if not trans.user_is_admin():
            if not self.check_manageable(trans, folder):
                raise InsufficientPermissionsException("You do not have proper permission to update the library folder.")
        if folder.deleted is True:
            raise ItemAccessibilityException("You cannot update a deleted library folder. Undelete it first.")
        if name is not None and name != folder.name:
            folder.name = name
            changed = True
        if description is not None and description != folder.description:
            folder.description = description
            changed = True
        if changed:
            trans.sa_session.add(folder)
            trans.sa_session.flush()
        return folder

    def delete(self, trans, folder, undelete=False):
        """
        Mark given folder deleted/undeleted based on the flag.

        :param  folder:        the model object
        :type   folder:        LibraryFolder
        :param  undelete:      flag whether to delete (when False) or undelete
        :type   undelete:      Bool

        :returns:   the folder
        :rtype:     LibraryFolder

        :raises: ItemAccessibilityException
        """
        if not trans.user_is_admin():
            folder = self.check_manageable(trans, folder)
        if undelete:
            folder.deleted = False
        else:
            folder.deleted = True
        trans.sa_session.add(folder)
        trans.sa_session.flush()
        return folder

    def get_current_roles(self, trans, folder):
        """
        Find all roles currently connected to relevant permissions
        on the folder.

        :param  folder:      the model object
        :type   folder:      LibraryFolder

        :returns:   dict of current roles for all available permission types
        :rtype:     dictionary
        """
        # Omit duplicated roles by converting to set
        modify_roles = set(trans.app.security_agent.get_roles_for_action(folder, trans.app.security_agent.permitted_actions.LIBRARY_MODIFY))
        manage_roles = set(trans.app.security_agent.get_roles_for_action(folder, trans.app.security_agent.permitted_actions.LIBRARY_MANAGE))
        add_roles = set(trans.app.security_agent.get_roles_for_action(folder, trans.app.security_agent.permitted_actions.LIBRARY_ADD))

        modify_folder_role_list = [(modify_role.name, trans.security.encode_id(modify_role.id)) for modify_role in modify_roles]
        manage_folder_role_list = [(manage_role.name, trans.security.encode_id(manage_role.id)) for manage_role in manage_roles]
        add_library_item_role_list = [(add_role.name, trans.security.encode_id(add_role.id)) for add_role in add_roles]
        return dict(modify_folder_role_list=modify_folder_role_list,
                    manage_folder_role_list=manage_folder_role_list,
                    add_library_item_role_list=add_library_item_role_list)

    def can_add_item(self, trans, folder):
        """
        Return true if the user has permissions to add item to the given folder.
        """
        if trans.user_is_admin():
            return True
        current_user_roles = trans.get_current_user_roles()
        add_roles = set(trans.app.security_agent.get_roles_for_action(folder, trans.app.security_agent.permitted_actions.LIBRARY_ADD))
        for role in current_user_roles:
            if role in add_roles:
                return True
        return False

    def cut_the_prefix(self, encoded_folder_id):
        """
        Remove the prefix from the encoded folder id.

        :param encoded_folder_id: encoded id of the Folder object with 'F' prepended
        :type  encoded_folder_id: string

        :returns:  encoded Folder id without the 'F' prefix
        :rtype:    string

        :raises: MalformedId
        """
        if ((len(encoded_folder_id) % 16 == 1) and encoded_folder_id.startswith('F')):
            cut_id = encoded_folder_id[1:]
        else:
            raise MalformedId('Malformed folder id ( %s ) specified, unable to decode.' % str(encoded_folder_id))
        return cut_id

    def decode_folder_id(self, trans, encoded_folder_id):
        """
        Decode the folder id given that it has already lost the prefixed 'F'.

        :param encoded_folder_id: encoded id of the Folder object
        :type  encoded_folder_id: string

        :returns:  decoded Folder id
        :rtype:    int

        :raises: MalformedId
        """
        try:
            decoded_id = trans.security.decode_id(encoded_folder_id)
        except ValueError:
            raise MalformedId("Malformed folder id ( %s ) specified, unable to decode" % (str(encoded_folder_id)))
        return decoded_id

    def cut_and_decode(self, trans, encoded_folder_id):
        """
        Cuts the folder prefix (the prepended 'F') and returns the decoded id.

        :param encoded_folder_id: encoded id of the Folder object
        :type  encoded_folder_id: string

        :returns:  decoded Folder id
        :rtype:    int
        """
        return self.decode_folder_id(trans, self.cut_the_prefix(encoded_folder_id))<|MERGE_RESOLUTION|>--- conflicted
+++ resolved
@@ -132,11 +132,7 @@
         """
         parent_folder = self.get(trans, parent_folder_id)
         current_user_roles = trans.get_current_user_roles()
-<<<<<<< HEAD
-        if not (trans.user_is_admin or trans.app.security_agent.can_add_library_item(current_user_roles, parent_folder)):
-=======
         if not (trans.user_is_admin() or trans.app.security_agent.can_add_library_item(current_user_roles, parent_folder)):
->>>>>>> 2f2acb98
             raise InsufficientPermissionsException('You do not have proper permission to create folders under given folder.')
         new_folder = trans.app.model.LibraryFolder(name=new_folder_name, description=new_folder_description)
         # We are associating the last used genome build with folders, so we will always
