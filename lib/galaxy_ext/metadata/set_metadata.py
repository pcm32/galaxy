"""
Execute an external process to set_meta() on a provided list of pickled datasets.

This was formerly scripts/set_metadata.py and expects these arguments:

    %prog datatypes_conf.xml job_metadata_file metadata_in,metadata_kwds,metadata_out,metadata_results_code,output_filename_override,metadata_override... max_metadata_value_size

Galaxy should be importable on sys.path and output_filename_override should be
set to the path of the dataset on which metadata is being set
(output_filename_override could previously be left empty and the path would be
constructed automatically).
"""
import json
import logging
import os
import sys

# insert *this* galaxy before all others on sys.path
sys.path.insert(1, os.path.abspath(os.path.join(os.path.dirname(__file__), os.pardir, os.pardir)))

from six.moves import cPickle
from sqlalchemy.orm import clear_mappers

import galaxy.model.mapping  # need to load this before we unpickle, in order to setup properties assigned by the mappers
from galaxy.model.custom_types import total_size
from galaxy.util import stringify_dictionary_keys

# ensure supported version
assert sys.version_info[:2] >= (2, 6) and sys.version_info[:2] <= (2, 7), 'Python version must be 2.6 or 2.7, this is: %s' % sys.version

logging.basicConfig()
log = logging.getLogger(__name__)

galaxy.model.Job()  # this looks REAL stupid, but it is REQUIRED in order for SA to insert parameters into the classes defined by the mappers --> it appears that instantiating ANY mapper'ed class would suffice here


def set_meta_with_tool_provided(dataset_instance, file_dict, set_meta_kwds, datatypes_registry):
    # This method is somewhat odd, in that we set the metadata attributes from tool,
    # then call set_meta, then set metadata attributes from tool again.
    # This is intentional due to interplay of overwrite kwd, the fact that some metadata
    # parameters may rely on the values of others, and that we are accepting the
    # values provided by the tool as Truth.
    extension = dataset_instance.extension
    if extension == "_sniff_":
        try:
            from galaxy.datatypes import sniff
            extension = sniff.handle_uploaded_dataset_file(dataset_instance.dataset.external_filename, datatypes_registry)
            # We need to both set the extension so it is available to set_meta
            # and record it in the metadata so it can be reloaded on the server
            # side and the model updated (see MetadataCollection.{from,to}_JSON_dict)
            dataset_instance.extension = extension
            # Set special metadata property that will reload this on server side.
            setattr(dataset_instance.metadata, "__extension__", extension)
        except Exception:
            # TODO: log this when metadata can log stuff...
            # https://trello.com/c/Nrwodu9d
            pass

    for metadata_name, metadata_value in file_dict.get('metadata', {}).items():
        setattr(dataset_instance.metadata, metadata_name, metadata_value)
    dataset_instance.datatype.set_meta(dataset_instance, **set_meta_kwds)
    for metadata_name, metadata_value in file_dict.get('metadata', {}).items():
        setattr(dataset_instance.metadata, metadata_name, metadata_value)


def set_metadata():
    # locate galaxy_root for loading datatypes
    galaxy_root = os.path.abspath(os.path.join(os.path.dirname(__file__), os.pardir, os.pardir, os.pardir))
    import galaxy.model
    galaxy.model.metadata.MetadataTempFile.tmp_dir = tool_job_working_directory = os.path.abspath(os.getcwd())

    # This is ugly, but to transition from existing jobs without this parameter
    # to ones with, smoothly, it has to be the last optional parameter and we
    # have to sniff it.
    try:
        max_metadata_value_size = int(sys.argv[-1])
        sys.argv = sys.argv[:-1]
    except ValueError:
        max_metadata_value_size = 0
        # max_metadata_value_size is unspecified and should be 0

    # Set up datatypes registry
    datatypes_config = sys.argv.pop(1)
<<<<<<< HEAD
    import galaxy.datatypes.registry
=======
    if not os.path.exists(datatypes_config):
        # This path should exist, except for jobs that started running on release 17.05, where a global
        # datatypes_config (instead of a datatypes_config per job) was used. For a while release 17.05
        # would remove the global datatypes config on shutdown and toolbox reload, which would lead to
        # failed metadata jobs. To remedy this we scan jobs at startup for missing registry.xml files,
        # and if we detect such a job we write out the current registry.xml file.
        datatypes_config = os.path.join(tool_job_working_directory, "registry.xml")
        if not os.path.exists(datatypes_config):
            print("Metadata setting failed because registry.xml could not be found. You may retry setting metadata.")
            sys.exit(1)
>>>>>>> 07e58a1c
    datatypes_registry = galaxy.datatypes.registry.Registry()
    datatypes_registry.load_datatypes(root_dir=galaxy_root, config=datatypes_config)
    galaxy.model.set_datatypes_registry(datatypes_registry)

    job_metadata = sys.argv.pop(1)
    existing_job_metadata_dict = {}
    new_job_metadata_dict = {}
    if job_metadata != "None" and os.path.exists(job_metadata):
        for line in open(job_metadata, 'r'):
            try:
                line = stringify_dictionary_keys(json.loads(line))
                if line['type'] == 'dataset':
                    existing_job_metadata_dict[line['dataset_id']] = line
                elif line['type'] == 'new_primary_dataset':
                    new_job_metadata_dict[line['filename']] = line
            except:
                continue

    for filenames in sys.argv[1:]:
        fields = filenames.split(',')
        filename_in = fields.pop(0)
        filename_kwds = fields.pop(0)
        filename_out = fields.pop(0)
        filename_results_code = fields.pop(0)
        dataset_filename_override = fields.pop(0)
        # Need to be careful with the way that these parameters are populated from the filename splitting,
        # because if a job is running when the server is updated, any existing external metadata command-lines
        # will not have info about the newly added override_metadata file
        if fields:
            override_metadata = fields.pop(0)
        else:
            override_metadata = None
        set_meta_kwds = stringify_dictionary_keys(json.load(open(filename_kwds)))  # load kwds; need to ensure our keywords are not unicode
        try:
            dataset = cPickle.load(open(filename_in))  # load DatasetInstance
            dataset.dataset.external_filename = dataset_filename_override
            files_path = os.path.abspath(os.path.join(tool_job_working_directory, "dataset_%s_files" % (dataset.dataset.id)))
            dataset.dataset.external_extra_files_path = files_path
            if dataset.dataset.id in existing_job_metadata_dict:
                dataset.extension = existing_job_metadata_dict[dataset.dataset.id].get('ext', dataset.extension)
            # Metadata FileParameter types may not be writable on a cluster node, and are therefore temporarily substituted with MetadataTempFiles
            if override_metadata:
                override_metadata = json.load(open(override_metadata))
                for metadata_name, metadata_file_override in override_metadata:
                    if galaxy.datatypes.metadata.MetadataTempFile.is_JSONified_value(metadata_file_override):
                        metadata_file_override = galaxy.datatypes.metadata.MetadataTempFile.from_JSON(metadata_file_override)
                    setattr(dataset.metadata, metadata_name, metadata_file_override)
            file_dict = existing_job_metadata_dict.get(dataset.dataset.id, {})
            set_meta_with_tool_provided(dataset, file_dict, set_meta_kwds, datatypes_registry)
            if max_metadata_value_size:
                for k, v in list(dataset.metadata.items()):
                    if total_size(v) > max_metadata_value_size:
                        log.info("Key %s too large for metadata, discarding" % k)
                        dataset.metadata.remove_key(k)
            dataset.metadata.to_JSON_dict(filename_out)  # write out results of set_meta
            json.dump((True, 'Metadata has been set successfully'), open(filename_results_code, 'wb+'))  # setting metadata has succeeded
        except Exception as e:
            json.dump((False, str(e)), open(filename_results_code, 'wb+'))  # setting metadata has failed somehow

    for i, (filename, file_dict) in enumerate(new_job_metadata_dict.items(), start=1):
        new_dataset_filename = os.path.join(tool_job_working_directory, "working", file_dict['filename'])
        new_dataset = galaxy.model.Dataset(id=-i, external_filename=new_dataset_filename)
        extra_files = file_dict.get('extra_files', None)
        if extra_files is not None:
            new_dataset._extra_files_path = os.path.join(tool_job_working_directory, "working", extra_files)
        new_dataset.state = new_dataset.states.OK
        new_dataset_instance = galaxy.model.HistoryDatasetAssociation(id=-i, dataset=new_dataset, extension=file_dict.get('ext', 'data'))
        set_meta_with_tool_provided(new_dataset_instance, file_dict, set_meta_kwds, datatypes_registry)
        file_dict['metadata'] = json.loads(new_dataset_instance.metadata.to_JSON_dict())  # storing metadata in external form, need to turn back into dict, then later jsonify
    if existing_job_metadata_dict or new_job_metadata_dict:
        with open(job_metadata, 'wb') as job_metadata_fh:
            for value in list(existing_job_metadata_dict.values()) + list(new_job_metadata_dict.values()):
                job_metadata_fh.write("%s\n" % (json.dumps(value)))

    clear_mappers()<|MERGE_RESOLUTION|>--- conflicted
+++ resolved
@@ -81,9 +81,6 @@
 
     # Set up datatypes registry
     datatypes_config = sys.argv.pop(1)
-<<<<<<< HEAD
-    import galaxy.datatypes.registry
-=======
     if not os.path.exists(datatypes_config):
         # This path should exist, except for jobs that started running on release 17.05, where a global
         # datatypes_config (instead of a datatypes_config per job) was used. For a while release 17.05
@@ -94,7 +91,7 @@
         if not os.path.exists(datatypes_config):
             print("Metadata setting failed because registry.xml could not be found. You may retry setting metadata.")
             sys.exit(1)
->>>>>>> 07e58a1c
+    import galaxy.datatypes.registry
     datatypes_registry = galaxy.datatypes.registry.Registry()
     datatypes_registry.load_datatypes(root_dir=galaxy_root, config=datatypes_config)
     galaxy.model.set_datatypes_registry(datatypes_registry)
